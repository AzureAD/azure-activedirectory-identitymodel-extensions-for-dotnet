--- conflicted
+++ resolved
@@ -68,38 +68,13 @@
             }
         }
 
-<<<<<<< HEAD
         public static Dictionary<string, object> ClaimsNoAudience
-=======
-        public static Dictionary<string, object> ClaimsExtendedExample
->>>>>>> cb493560
         {
             get
             {
                 DateTime now = DateTime.UtcNow;
                 return new Dictionary<string, object>()
                 {
-<<<<<<< HEAD
-=======
-                    { "acct", 0 },
-                    { "aio", Guid.NewGuid().ToString() },
-                    { "amr", new List<string>() { "pwd", "mfa" } },
-                    { "app_displayname", "MyApp" },
-                    { "appidacr", 0 },
-                    { "azpacr", 0 },
-                    { "azp", Guid.NewGuid().ToString() },
-                    { "groups", new List<string>() { "group1", "group2" } },
-                    { "name", "Bob" },
-                    { "oid", Guid.NewGuid().ToString() },
-                    { "rh", Guid.NewGuid().ToString() },
-                    { "scp", "access_as_user" },
-                    { JwtRegisteredClaimNames.Sub, Guid.NewGuid().ToString() },
-                    { "tid", Guid.NewGuid().ToString() },
-                    { "family_name", "Smith" },
-                    { "ver", "2.0" },
-                    { "wids", new List<string>() { Guid.NewGuid().ToString() } },
-                    { "xms_cc", Guid.NewGuid().ToString() },
->>>>>>> cb493560
                     { "role", new List<string>() { "role1", "Developer", "Sales"} },
                     { JwtRegisteredClaimNames.Email, "Bob@contoso.com" },
                     { JwtRegisteredClaimNames.Exp, EpochTime.GetIntDate(now + TimeSpan.FromDays(1)) },
@@ -107,7 +82,6 @@
                     { JwtRegisteredClaimNames.Iat, EpochTime.GetIntDate(now) },
                     { JwtRegisteredClaimNames.GivenName, "Bob" },
                     { JwtRegisteredClaimNames.Iss, Issuer },
-<<<<<<< HEAD
                 };
             }
         }
@@ -127,9 +101,43 @@
                     { JwtRegisteredClaimNames.GivenName, "Bob" },
                     { JwtRegisteredClaimNames.Iss, Issuer },
                     { JwtRegisteredClaimNames.Aud, Audiences }
-=======
+                };
+            }
+        }
+
+        public static Dictionary<string, object> ClaimsExtendedExample
+        {
+            get
+            {
+                DateTime now = DateTime.UtcNow;
+                return new Dictionary<string, object>()
+                {
+                    { "acct", 0 },
+                    { "aio", Guid.NewGuid().ToString() },
+                    { "amr", new List<string>() { "pwd", "mfa" } },
+                    { "app_displayname", "MyApp" },
+                    { "appidacr", 0 },
+                    { "azpacr", 0 },
+                    { "azp", Guid.NewGuid().ToString() },
+                    { "groups", new List<string>() { "group1", "group2" } },
+                    { "name", "Bob" },
+                    { "oid", Guid.NewGuid().ToString() },
+                    { "rh", Guid.NewGuid().ToString() },
+                    { "scp", "access_as_user" },
+                    { JwtRegisteredClaimNames.Sub, Guid.NewGuid().ToString() },
+                    { "tid", Guid.NewGuid().ToString() },
+                    { "family_name", "Smith" },
+                    { "ver", "2.0" },
+                    { "wids", new List<string>() { Guid.NewGuid().ToString() } },
+                    { "xms_cc", Guid.NewGuid().ToString() },
+                    { "role", new List<string>() { "role1", "Developer", "Sales"} },
+                    { JwtRegisteredClaimNames.Email, "Bob@contoso.com" },
+                    { JwtRegisteredClaimNames.Exp, EpochTime.GetIntDate(now + TimeSpan.FromDays(1)) },
+                    { JwtRegisteredClaimNames.Nbf, EpochTime.GetIntDate(now) },
+                    { JwtRegisteredClaimNames.Iat, EpochTime.GetIntDate(now) },
+                    { JwtRegisteredClaimNames.GivenName, "Bob" },
+                    { JwtRegisteredClaimNames.Iss, Issuer },
                     { JwtRegisteredClaimNames.Aud, Audience }
->>>>>>> cb493560
                 };
             }
         }
