// Copyright (c) Microsoft Corporation. All rights reserved.
// Licensed under the MIT License.

using System;
using System.Linq;
using System.Security.Cryptography.X509Certificates;
using Microsoft.IdentityModel.Abstractions;
using Microsoft.IdentityModel.Logging;

namespace Microsoft.IdentityModel.Tokens
{
    /// <summary>
    /// AudienceValidator
    /// </summary>
    public static partial class Validators
    {
        /// <summary>
        /// Validates if a given algorithm for a <see cref="SecurityKey"/> is valid.
        /// </summary>
        /// <param name="algorithm">The algorithm to be validated.</param>
        /// <param name="securityKey">The <see cref="SecurityKey"/> that signed the <see cref="SecurityToken"/>.</param>
        /// <param name="securityToken">The <see cref="SecurityToken"/> being validated.</param>
        /// <param name="validationParameters"><see cref="TokenValidationParameters"/> required for validation.</param>
        public static void ValidateAlgorithm(string algorithm, SecurityKey securityKey, SecurityToken securityToken, TokenValidationParameters validationParameters)
        {
            if (validationParameters == null)
                throw LogHelper.LogArgumentNullException(nameof(validationParameters));

            if (validationParameters.AlgorithmValidator != null)
            {
                if (!validationParameters.AlgorithmValidator(algorithm, securityKey, securityToken, validationParameters))
                {
                    throw LogHelper.LogExceptionMessage(new SecurityTokenInvalidAlgorithmException(LogHelper.FormatInvariant(LogMessages.IDX10697, LogHelper.MarkAsNonPII(algorithm), securityKey))
                    {
                        InvalidAlgorithm = algorithm,
                    });
                }

                return;
            }

            if (validationParameters.ValidAlgorithms != null && validationParameters.ValidAlgorithms.Any() && !validationParameters.ValidAlgorithms.Contains(algorithm, StringComparer.Ordinal))
            {
                throw LogHelper.LogExceptionMessage(new SecurityTokenInvalidAlgorithmException(LogHelper.FormatInvariant(LogMessages.IDX10696, LogHelper.MarkAsNonPII(algorithm)))
                {
                    InvalidAlgorithm = algorithm,
                });
            }
        }

        /// <summary>
<<<<<<< HEAD
        /// Determines if the audiences found in a <see cref="SecurityToken"/> are valid.
        /// </summary>
        /// <param name="audiences">The audiences found in the <see cref="SecurityToken"/>.</param>
        /// <param name="securityToken">The <see cref="SecurityToken"/> being validated.</param>
        /// <param name="validationParameters"><see cref="TokenValidationParameters"/> required for validation.</param>
        /// <exception cref="ArgumentNullException">If 'validationParameters' is null.</exception>
        /// <exception cref="ArgumentNullException">If 'audiences' is null and <see cref="TokenValidationParameters.ValidateAudience"/> is true.</exception>
        /// <exception cref="SecurityTokenInvalidAudienceException">If <see cref="TokenValidationParameters.ValidAudience"/> is null or whitespace and <see cref="TokenValidationParameters.ValidAudiences"/> is null.</exception>
        /// <exception cref="SecurityTokenInvalidAudienceException">If none of the 'audiences' matched either <see cref="TokenValidationParameters.ValidAudience"/> or one of <see cref="TokenValidationParameters.ValidAudiences"/>.</exception>
        /// <remarks>An EXACT match is required.</remarks>
        public static void ValidateAudience(IEnumerable<string> audiences, SecurityToken securityToken, TokenValidationParameters validationParameters)
        {
            if (validationParameters == null)
                throw LogHelper.LogArgumentNullException(nameof(validationParameters));

            if (validationParameters.AudienceValidator != null)
            {
                if (!validationParameters.AudienceValidator(audiences, securityToken, validationParameters))
                    throw LogHelper.LogExceptionMessage(
                        new SecurityTokenInvalidAudienceException(
                            LogHelper.FormatInvariant(
                                LogMessages.IDX10231,
                                LogHelper.MarkAsUnsafeSecurityArtifact(securityToken, t => t.ToString())))
                    {
                        InvalidAudience = Utility.SerializeAsSingleCommaDelimitedString(audiences)
                    });

                return;
            }

            if (!validationParameters.ValidateAudience)
            {
                LogHelper.LogWarning(LogMessages.IDX10233);
                return;
            }

            if (audiences == null)
                throw LogHelper.LogExceptionMessage(new SecurityTokenInvalidAudienceException(LogMessages.IDX10207) { InvalidAudience = null });

            if (string.IsNullOrWhiteSpace(validationParameters.ValidAudience) && (validationParameters.ValidAudiences == null))
                throw LogHelper.LogExceptionMessage(new SecurityTokenInvalidAudienceException(LogMessages.IDX10208) { InvalidAudience = Utility.SerializeAsSingleCommaDelimitedString(audiences) });

            if (!audiences.Any())
                throw LogHelper.LogExceptionMessage(
                    new SecurityTokenInvalidAudienceException(LogHelper.FormatInvariant(LogMessages.IDX10206))
                    { InvalidAudience = Utility.SerializeAsSingleCommaDelimitedString(audiences) });

            // create enumeration of all valid audiences from validationParameters
            IEnumerable<string> validationParametersAudiences;

            if (validationParameters.ValidAudiences == null)
                validationParametersAudiences = new[] { validationParameters.ValidAudience };
            else if (string.IsNullOrWhiteSpace(validationParameters.ValidAudience))
                validationParametersAudiences = validationParameters.ValidAudiences;
            else
                validationParametersAudiences = validationParameters.ValidAudiences.Concat(new[] { validationParameters.ValidAudience });

            if (AudienceIsValid(audiences, validationParameters, validationParametersAudiences))
                return;

            SecurityTokenInvalidAudienceException ex = new SecurityTokenInvalidAudienceException(
                LogHelper.FormatInvariant(LogMessages.IDX10214,
                    LogHelper.MarkAsNonPII(Utility.SerializeAsSingleCommaDelimitedString(audiences)),
                    LogHelper.MarkAsNonPII(validationParameters.ValidAudience ?? "null"),
                    LogHelper.MarkAsNonPII(Utility.SerializeAsSingleCommaDelimitedString(validationParameters.ValidAudiences))))
            { InvalidAudience = Utility.SerializeAsSingleCommaDelimitedString(audiences) };

            if (!validationParameters.LogValidationExceptions)
                throw ex;

            throw LogHelper.LogExceptionMessage(ex);
        }

        private static bool AudienceIsValid(IEnumerable<string> audiences, TokenValidationParameters validationParameters, IEnumerable<string> validationParametersAudiences)
        {
            foreach (string tokenAudience in audiences)
            {
                if (string.IsNullOrWhiteSpace(tokenAudience))
                    continue;

                foreach (string validAudience in validationParametersAudiences)
                {
                    if (string.IsNullOrWhiteSpace(validAudience))
                        continue;

                    if (AudiencesMatch(validationParameters, tokenAudience, validAudience))
                    {
                        if (LogHelper.IsEnabled(EventLogLevel.Informational))
                            LogHelper.LogInformation(LogMessages.IDX10234, LogHelper.MarkAsNonPII(tokenAudience));

                        return true;
                    }
                }
            }

            return false;
        }

        private static bool AudiencesMatch(TokenValidationParameters validationParameters, string tokenAudience, string validAudience)
        {
            if (validAudience.Length == tokenAudience.Length)
                return string.Equals(validAudience, tokenAudience);

            return (validationParameters.IgnoreTrailingSlashWhenValidatingAudience && AudiencesMatchIgnoringTrailingSlash(tokenAudience, validAudience));
        }

        private static bool AudiencesMatchIgnoringTrailingSlash(string tokenAudience, string validAudience)
        {
            int length = -1;

            if (validAudience.Length == tokenAudience.Length + 1 && validAudience.EndsWith("/", StringComparison.InvariantCulture))
                length = validAudience.Length - 1;
            else if (tokenAudience.Length == validAudience.Length + 1 && tokenAudience.EndsWith("/", StringComparison.InvariantCulture))
                length = tokenAudience.Length - 1;

            // the length of the audiences is different by more than 1 and neither ends in a "/"
            if (length == -1)
                return false;

            if (string.CompareOrdinal(validAudience, 0, tokenAudience, 0, length) == 0)
            {
                if (LogHelper.IsEnabled(EventLogLevel.Informational))
                    LogHelper.LogInformation(LogMessages.IDX10234, LogHelper.MarkAsNonPII(tokenAudience));

                return true;
            }

            return false;
        }

        /// <summary>
        /// Determines if an issuer found in a <see cref="SecurityToken"/> is valid.
        /// </summary>
        /// <param name="issuer">The issuer to validate</param>
        /// <param name="securityToken">The <see cref="SecurityToken"/> that is being validated.</param>
        /// <param name="validationParameters"><see cref="TokenValidationParameters"/> required for validation.</param>
        /// <returns>The issuer to use when creating the "Claim"(s) in a "ClaimsIdentity".</returns>
        /// <exception cref="ArgumentNullException">If 'validationParameters' is null.</exception>
        /// <exception cref="ArgumentNullException">If 'issuer' is null or whitespace and <see cref="TokenValidationParameters.ValidateIssuer"/> is true.</exception>
        /// <exception cref="SecurityTokenInvalidIssuerException">If <see cref="TokenValidationParameters.ValidIssuer"/> is null or whitespace and <see cref="TokenValidationParameters.ValidIssuers"/> is null.</exception>
        /// <exception cref="SecurityTokenInvalidIssuerException">If 'issuer' failed to matched either <see cref="TokenValidationParameters.ValidIssuer"/> or one of <see cref="TokenValidationParameters.ValidIssuers"/>.</exception>
        /// <remarks>An EXACT match is required.</remarks>
        public static string ValidateIssuer(string issuer, SecurityToken securityToken, TokenValidationParameters validationParameters)
        {
            return ValidateIssuer(issuer, securityToken, validationParameters, null);
        }

        /// <summary>
        /// Determines if an issuer found in a <see cref="SecurityToken"/> is valid.
        /// </summary>
        /// <param name="issuer">The issuer to validate</param>
        /// <param name="securityToken">The <see cref="SecurityToken"/> that is being validated.</param>
        /// <param name="validationParameters"><see cref="TokenValidationParameters"/> required for validation.</param>
        /// <param name="configuration">The <see cref="BaseConfiguration"/> required for issuer and signing key validation.</param>
        /// <returns>The issuer to use when creating the "Claim"(s) in a "ClaimsIdentity".</returns>
        /// <exception cref="ArgumentNullException">If 'validationParameters' is null.</exception>
        /// <exception cref="ArgumentNullException">If 'issuer' is null or whitespace and <see cref="TokenValidationParameters.ValidateIssuer"/> is true.</exception>
        /// <exception cref="ArgumentNullException">If ' configuration' is null.</exception>
        /// <exception cref="SecurityTokenInvalidIssuerException">If <see cref="TokenValidationParameters.ValidIssuer"/> is null or whitespace and <see cref="TokenValidationParameters.ValidIssuers"/> is null and <see cref="BaseConfiguration.Issuer"/> is null.</exception>
        /// <exception cref="SecurityTokenInvalidIssuerException">If 'issuer' failed to matched either <see cref="TokenValidationParameters.ValidIssuer"/> or one of <see cref="TokenValidationParameters.ValidIssuers"/> or <see cref="BaseConfiguration.Issuer"/>.</exception>
        /// <remarks>An EXACT match is required.</remarks>
        internal static string ValidateIssuer(string issuer, SecurityToken securityToken, TokenValidationParameters validationParameters, BaseConfiguration configuration)
        {
            ValueTask<string> vt = ValidateIssuerAsync(issuer, securityToken, validationParameters, configuration);
            return vt.IsCompletedSuccessfully ?
                vt.Result :
                vt.AsTask().ConfigureAwait(false).GetAwaiter().GetResult();
        }

        /// <summary>
        /// Determines if an issuer found in a <see cref="SecurityToken"/> is valid.
        /// </summary>
        /// <param name="issuer">The issuer to validate</param>
        /// <param name="securityToken">The <see cref="SecurityToken"/> that is being validated.</param>
        /// <param name="validationParameters"><see cref="TokenValidationParameters"/> required for validation.</param>
        /// <param name="configuration">The <see cref="BaseConfiguration"/> required for issuer and signing key validation.</param>
        /// <returns>The issuer to use when creating the "Claim"(s) in a "ClaimsIdentity".</returns>
        /// <exception cref="ArgumentNullException">If 'validationParameters' is null.</exception>
        /// <exception cref="ArgumentNullException">If 'issuer' is null or whitespace and <see cref="TokenValidationParameters.ValidateIssuer"/> is true.</exception>
        /// <exception cref="ArgumentNullException">If ' configuration' is null.</exception>
        /// <exception cref="SecurityTokenInvalidIssuerException">If <see cref="TokenValidationParameters.ValidIssuer"/> is null or whitespace and <see cref="TokenValidationParameters.ValidIssuers"/> is null and <see cref="BaseConfiguration.Issuer"/> is null.</exception>
        /// <exception cref="SecurityTokenInvalidIssuerException">If 'issuer' failed to matched either <see cref="TokenValidationParameters.ValidIssuer"/> or one of <see cref="TokenValidationParameters.ValidIssuers"/> or <see cref="BaseConfiguration.Issuer"/>.</exception>
        /// <remarks>An EXACT match is required.</remarks>
        internal static async ValueTask<string> ValidateIssuerAsync(
            string issuer,
            SecurityToken securityToken,
            TokenValidationParameters validationParameters,
            BaseConfiguration configuration)
        {
            if (validationParameters == null)
                throw LogHelper.LogArgumentNullException(nameof(validationParameters));

            if (validationParameters.IssuerValidatorAsync != null)
                return await validationParameters.IssuerValidatorAsync(issuer, securityToken, validationParameters).ConfigureAwait(false);

            if (validationParameters.IssuerValidatorUsingConfiguration != null)
                return validationParameters.IssuerValidatorUsingConfiguration(issuer, securityToken, validationParameters, configuration);

            if (validationParameters.IssuerValidator != null)
                return validationParameters.IssuerValidator(issuer, securityToken, validationParameters);

            if (!validationParameters.ValidateIssuer)
            {
                LogHelper.LogWarning(LogMessages.IDX10235);
                return issuer;
            }

            if (string.IsNullOrWhiteSpace(issuer))
                throw LogHelper.LogExceptionMessage(new SecurityTokenInvalidIssuerException(LogMessages.IDX10211)
                    { InvalidIssuer = issuer });

            // Throw if all possible places to validate against are null or empty
            if (   string.IsNullOrWhiteSpace(validationParameters.ValidIssuer)
                && validationParameters.ValidIssuers.IsNullOrEmpty()
                && string.IsNullOrWhiteSpace(configuration?.Issuer))
                    throw LogHelper.LogExceptionMessage(new SecurityTokenInvalidIssuerException(LogMessages.IDX10204)
                        { InvalidIssuer = issuer });

            if (configuration != null)
            {
                if (string.Equals(configuration.Issuer, issuer))
                {
                    if (LogHelper.IsEnabled(EventLogLevel.Informational))
                        LogHelper.LogInformation(LogMessages.IDX10236, LogHelper.MarkAsNonPII(issuer));

                    return issuer;
                }
            }

            if (string.Equals(validationParameters.ValidIssuer, issuer))
            {
                if (LogHelper.IsEnabled(EventLogLevel.Informational))
                    LogHelper.LogInformation(LogMessages.IDX10236, LogHelper.MarkAsNonPII(issuer));

                return issuer;
            }

            if (validationParameters.ValidIssuers != null)
            {
                foreach (string str in validationParameters.ValidIssuers)
                {
                    if (string.IsNullOrEmpty(str))
                    {
                        LogHelper.LogInformation(LogMessages.IDX10262);
                        continue;
                    }

                    if (string.Equals(str, issuer))
                    {
                        if (LogHelper.IsEnabled(EventLogLevel.Informational))
                            LogHelper.LogInformation(LogMessages.IDX10236, LogHelper.MarkAsNonPII(issuer));

                        return issuer;
                    }
                }
            }

            SecurityTokenInvalidIssuerException ex = new SecurityTokenInvalidIssuerException(
                LogHelper.FormatInvariant(LogMessages.IDX10205,
                    LogHelper.MarkAsNonPII(issuer),
                    LogHelper.MarkAsNonPII(validationParameters.ValidIssuer ?? "null"),
                    LogHelper.MarkAsNonPII(Utility.SerializeAsSingleCommaDelimitedString(validationParameters.ValidIssuers)),
                    LogHelper.MarkAsNonPII(configuration?.Issuer)))
                { InvalidIssuer = issuer };

            if (!validationParameters.LogValidationExceptions)
                throw ex;

            throw LogHelper.LogExceptionMessage(ex);
        }

        /// <summary>
=======
>>>>>>> d01b8ea4
        /// Validates the <see cref="SecurityKey"/> that signed a <see cref="SecurityToken"/>.
        /// </summary>
        /// <param name="securityKey">The <see cref="SecurityKey"/> that signed the <see cref="SecurityToken"/>.</param>
        /// <param name="securityToken">The <see cref="SecurityToken"/> being validated.</param>
        /// <param name="validationParameters"><see cref="TokenValidationParameters"/> required for validation.</param>
        /// <exception cref="ArgumentNullException"> if 'securityKey' is null and ValidateIssuerSigningKey is true.</exception>
        /// <exception cref="ArgumentNullException"> if 'securityToken' is null and ValidateIssuerSigningKey is true.</exception>
        /// <exception cref="ArgumentNullException"> if 'validationParameters' is null.</exception>
        public static void ValidateIssuerSecurityKey(SecurityKey securityKey, SecurityToken securityToken, TokenValidationParameters validationParameters)
        {
            ValidateIssuerSecurityKey(securityKey, securityToken, validationParameters, null);
        }

        /// <summary>
        /// Validates the <see cref="SecurityKey"/> that signed a <see cref="SecurityToken"/>.
        /// </summary>
        /// <param name="securityKey">The <see cref="SecurityKey"/> that signed the <see cref="SecurityToken"/>.</param>
        /// <param name="securityToken">The <see cref="SecurityToken"/> being validated.</param>
        /// <param name="validationParameters"><see cref="TokenValidationParameters"/> required for validation.</param>
        /// <param name="configuration">The <see cref="BaseConfiguration"/> required for issuer and signing key validation.</param>
        /// <exception cref="ArgumentNullException"> if 'securityKey' is null and ValidateIssuerSigningKey is true.</exception>
        /// <exception cref="ArgumentNullException"> if 'securityToken' is null and ValidateIssuerSigningKey is true.</exception>
        /// <exception cref="ArgumentNullException"> if 'validationParameters' is null.</exception>
        internal static void ValidateIssuerSecurityKey(SecurityKey securityKey, SecurityToken securityToken, TokenValidationParameters validationParameters, BaseConfiguration configuration)
        {
            if (validationParameters == null)
                throw LogHelper.LogArgumentNullException(nameof(validationParameters));

            if (validationParameters.IssuerSigningKeyValidatorUsingConfiguration != null)
            {
                if (!validationParameters.IssuerSigningKeyValidatorUsingConfiguration(securityKey, securityToken, validationParameters, configuration))
                    throw LogHelper.LogExceptionMessage(new SecurityTokenInvalidSigningKeyException(LogHelper.FormatInvariant(LogMessages.IDX10232, securityKey)) { SigningKey = securityKey });

                return;
            }

            if (validationParameters.IssuerSigningKeyValidator != null)
            {
                if (!validationParameters.IssuerSigningKeyValidator(securityKey, securityToken, validationParameters))
                    throw LogHelper.LogExceptionMessage(new SecurityTokenInvalidSigningKeyException(LogHelper.FormatInvariant(LogMessages.IDX10232, securityKey)) { SigningKey = securityKey });

                return;
            }

            if (!validationParameters.ValidateIssuerSigningKey)
            {
                LogHelper.LogVerbose(LogMessages.IDX10237);
                return;
            }

            if (!validationParameters.RequireSignedTokens && securityKey == null)
            {
                LogHelper.LogInformation(LogMessages.IDX10252);
                return;
            }
            else if (securityKey == null)
            {
                throw LogHelper.LogExceptionMessage(new ArgumentNullException(nameof(securityKey), LogMessages.IDX10253));
            }

            if (securityToken == null)
                throw LogHelper.LogArgumentNullException(nameof(securityToken));

            ValidateIssuerSigningKeyLifeTime(securityKey, validationParameters);
        }

        /// <summary>
        /// Given a signing key, when it's derived from a certificate, validates that the certificate is already active and non-expired
        /// </summary>
        /// <param name="securityKey">The <see cref="SecurityKey"/> that signed the <see cref="SecurityToken"/>.</param>
        /// <param name="validationParameters">The <see cref="TokenValidationParameters"/> that are used to validate the token.</param>
        internal static void ValidateIssuerSigningKeyLifeTime(SecurityKey securityKey, TokenValidationParameters validationParameters)
        {
            X509SecurityKey x509SecurityKey = securityKey as X509SecurityKey;
            if (x509SecurityKey?.Certificate is X509Certificate2 cert)
            {
                DateTime utcNow = DateTime.UtcNow;
                var notBeforeUtc = cert.NotBefore.ToUniversalTime();
                var notAfterUtc = cert.NotAfter.ToUniversalTime();

                if (notBeforeUtc > DateTimeUtil.Add(utcNow, validationParameters.ClockSkew))
                    throw LogHelper.LogExceptionMessage(new SecurityTokenInvalidSigningKeyException(LogHelper.FormatInvariant(LogMessages.IDX10248, LogHelper.MarkAsNonPII(notBeforeUtc), LogHelper.MarkAsNonPII(utcNow))));

                if (LogHelper.IsEnabled(EventLogLevel.Informational))
                    LogHelper.LogInformation(LogMessages.IDX10250, LogHelper.MarkAsNonPII(notBeforeUtc), LogHelper.MarkAsNonPII(utcNow));

                if (notAfterUtc < DateTimeUtil.Add(utcNow, validationParameters.ClockSkew.Negate()))
                    throw LogHelper.LogExceptionMessage(new SecurityTokenInvalidSigningKeyException(LogHelper.FormatInvariant(LogMessages.IDX10249, LogHelper.MarkAsNonPII(notAfterUtc), LogHelper.MarkAsNonPII(utcNow))));

                if (LogHelper.IsEnabled(EventLogLevel.Informational))
                    LogHelper.LogInformation(LogMessages.IDX10251, LogHelper.MarkAsNonPII(notAfterUtc), LogHelper.MarkAsNonPII(utcNow));
            }
        }

        /// <summary>
        /// Validates if a token has been replayed.
        /// </summary>
        /// <param name="expirationTime">When does the security token expire.</param>
        /// <param name="securityToken">The <see cref="SecurityToken"/> being validated.</param>
        /// <param name="validationParameters"><see cref="TokenValidationParameters"/> required for validation.</param>
        /// <exception cref="ArgumentNullException">If 'securityToken' is null or whitespace.</exception>
        /// <exception cref="ArgumentNullException">If 'validationParameters' is null or whitespace.</exception>
        /// <exception cref="SecurityTokenNoExpirationException">If <see cref="TokenValidationParameters.TokenReplayCache"/> is not null and expirationTime.HasValue is false. When a TokenReplayCache is set, tokens require an expiration time.</exception>
        /// <exception cref="SecurityTokenReplayDetectedException">If the 'securityToken' is found in the cache.</exception>
        /// <exception cref="SecurityTokenReplayAddFailedException">If the 'securityToken' could not be added to the <see cref="TokenValidationParameters.TokenReplayCache"/>.</exception>
        public static void ValidateTokenReplay(DateTime? expirationTime, string securityToken, TokenValidationParameters validationParameters)
        {
            if (string.IsNullOrWhiteSpace(securityToken))
                throw LogHelper.LogArgumentNullException(nameof(securityToken));

            if (validationParameters == null)
                throw LogHelper.LogArgumentNullException(nameof(validationParameters));

            if (validationParameters.TokenReplayValidator != null)
            {
                if (!validationParameters.TokenReplayValidator(expirationTime, securityToken, validationParameters))
                    throw LogHelper.LogExceptionMessage(new SecurityTokenReplayDetectedException(
                        LogHelper.FormatInvariant(
                            LogMessages.IDX10228,
                            LogHelper.MarkAsUnsafeSecurityArtifact(securityToken, t => t.ToString()))));
                return;
            }

            if (!validationParameters.ValidateTokenReplay)
            {
                LogHelper.LogVerbose(LogMessages.IDX10246);
                return;
            }

            // check if token if replay cache is set, then there must be an expiration time.
            if (validationParameters.TokenReplayCache != null)
            {
                if (!expirationTime.HasValue)
                    throw LogHelper.LogExceptionMessage(new SecurityTokenNoExpirationException(LogHelper.FormatInvariant(LogMessages.IDX10227, securityToken)));

                if (validationParameters.TokenReplayCache.TryFind(securityToken))
                    throw LogHelper.LogExceptionMessage(new SecurityTokenReplayDetectedException(LogHelper.FormatInvariant(LogMessages.IDX10228, securityToken)));

                if (!validationParameters.TokenReplayCache.TryAdd(securityToken, expirationTime.Value))
                    throw LogHelper.LogExceptionMessage(new SecurityTokenReplayAddFailedException(LogHelper.FormatInvariant(LogMessages.IDX10229, securityToken)));
            }

            // if it reaches here, that means no token replay is detected.
            LogHelper.LogInformation(LogMessages.IDX10240);
        }

        /// <summary>
        /// Validates if a token has been replayed.
        /// </summary>
        /// <param name="securityToken">The <see cref="SecurityToken"/> being validated.</param>
        /// <param name="expirationTime">When does the security token expire.</param>
        /// <param name="validationParameters"><see cref="TokenValidationParameters"/> required for validation.</param>
        /// <exception cref="ArgumentNullException">If 'securityToken' is null or whitespace.</exception>
        /// <exception cref="ArgumentNullException">If 'validationParameters' is null or whitespace.</exception>
        /// <exception cref="SecurityTokenNoExpirationException">If <see cref="TokenValidationParameters.TokenReplayCache"/> is not null and expirationTime.HasValue is false. When a TokenReplayCache is set, tokens require an expiration time.</exception>
        /// <exception cref="SecurityTokenReplayDetectedException">If the 'securityToken' is found in the cache.</exception>
        /// <exception cref="SecurityTokenReplayAddFailedException">If the 'securityToken' could not be added to the <see cref="TokenValidationParameters.TokenReplayCache"/>.</exception>
        public static void ValidateTokenReplay(string securityToken, DateTime? expirationTime, TokenValidationParameters validationParameters)
        {
            ValidateTokenReplay(expirationTime, securityToken, validationParameters);
        }

        /// <summary>
        /// Validates the type of the token.
        /// </summary>
        /// <param name="type">The token type or <c>null</c> if it couldn't be resolved (e.g from the 'typ' header for a JWT).</param>
        /// <param name="securityToken">The <see cref="SecurityToken"/> that is being validated.</param>
        /// <param name="validationParameters"><see cref="TokenValidationParameters"/> required for validation.</param>
        /// <exception cref="ArgumentNullException">If <paramref name="validationParameters"/> is null.</exception>
        /// <exception cref="ArgumentNullException">If <paramref name="securityToken"/> is null.</exception>
        /// <exception cref="SecurityTokenInvalidTypeException">If <paramref name="type"/> is null or whitespace and <see cref="TokenValidationParameters.ValidTypes"/> is not null.</exception>
        /// <exception cref="SecurityTokenInvalidTypeException">If <paramref name="type"/> failed to match <see cref="TokenValidationParameters.ValidTypes"/>.</exception>
        /// <remarks>An EXACT match is required. <see cref="StringComparison.Ordinal"/> (case sensitive) is used for comparing <paramref name="type"/> against <see cref="TokenValidationParameters.ValidTypes"/>.</remarks>
        /// <returns>The actual token type, that may be the same as <paramref name="type"/> or a different value if the token type was resolved from a different location.</returns>
        public static string ValidateTokenType(string type, SecurityToken securityToken, TokenValidationParameters validationParameters)
        {
            if (securityToken == null)
                throw new ArgumentNullException(nameof(securityToken));

            if (validationParameters == null)
                throw LogHelper.LogArgumentNullException(nameof(validationParameters));

            if (validationParameters.TypeValidator == null && (validationParameters.ValidTypes == null || !validationParameters.ValidTypes.Any()))
            {
                LogHelper.LogVerbose(LogMessages.IDX10255);
                return type;
            }

            if (validationParameters.TypeValidator != null)
                return validationParameters.TypeValidator(type, securityToken, validationParameters);

            // Note: don't throw an exception for a null or empty token type when a user-defined delegate is set
            // to allow it to extract the actual token type from a different location (e.g from the claims).
            if (string.IsNullOrEmpty(type))
                throw LogHelper.LogExceptionMessage(new SecurityTokenInvalidTypeException(LogMessages.IDX10256) { InvalidType = null });

            if (!validationParameters.ValidTypes.Contains(type, StringComparer.Ordinal))
            {
                throw LogHelper.LogExceptionMessage(
                    new SecurityTokenInvalidTypeException(LogHelper.FormatInvariant(LogMessages.IDX10257, LogHelper.MarkAsNonPII(type), Utility.SerializeAsSingleCommaDelimitedString(validationParameters.ValidTypes)))
                    { InvalidType = type });
            }

            // if it reaches here, token type was succcessfully validated.
            if (LogHelper.IsEnabled(EventLogLevel.Informational))
                LogHelper.LogInformation(LogMessages.IDX10258, LogHelper.MarkAsNonPII(type));

            return type;
        }
    }
}<|MERGE_RESOLUTION|>--- conflicted
+++ resolved
@@ -49,7 +49,6 @@
         }
 
         /// <summary>
-<<<<<<< HEAD
         /// Determines if the audiences found in a <see cref="SecurityToken"/> are valid.
         /// </summary>
         /// <param name="audiences">The audiences found in the <see cref="SecurityToken"/>.</param>
@@ -322,8 +321,6 @@
         }
 
         /// <summary>
-=======
->>>>>>> d01b8ea4
         /// Validates the <see cref="SecurityKey"/> that signed a <see cref="SecurityToken"/>.
         /// </summary>
         /// <param name="securityKey">The <see cref="SecurityKey"/> that signed the <see cref="SecurityToken"/>.</param>
