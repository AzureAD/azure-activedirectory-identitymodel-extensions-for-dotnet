--- conflicted
+++ resolved
@@ -78,17 +78,8 @@
                     {
                         if (!_privateKeyAvailabilityDetermined)
                         {
-<<<<<<< HEAD
-#if NET461 || NET462 || NET472 || NETSTANDARD2_0 || NET6_0_OR_GREATER
                             var rsaPrivateKey = Certificate.GetRSAPrivateKey();
                             _privateKey = rsaPrivateKey != null ? rsaPrivateKey : Certificate.GetECDsaPrivateKey();
-#else
-                            _privateKey = Certificate.PrivateKey;
-#endif
-=======
-                            _privateKey = RSACertificateExtensions.GetRSAPrivateKey(Certificate);
-
->>>>>>> 0c5172ca
                             _privateKeyAvailabilityDetermined = true;
                         }
                     }
@@ -111,16 +102,8 @@
                     {
                         if (_publicKey == null)
                         {
-<<<<<<< HEAD
-#if NET461 || NET462 || NET472 || NETSTANDARD2_0 || NET6_0_OR_GREATER
                             var rsaPublicKey = Certificate.GetRSAPublicKey();
                             _publicKey = rsaPublicKey != null ? rsaPublicKey : Certificate.GetECDsaPublicKey();
-#else
-                            _publicKey = Certificate.PublicKey.Key;
-#endif
-=======
-                            _publicKey = RSACertificateExtensions.GetRSAPublicKey(Certificate);
->>>>>>> 0c5172ca
                         }
                     }
                 }
