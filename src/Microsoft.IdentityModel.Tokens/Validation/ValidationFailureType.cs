﻿// Copyright (c) Microsoft Corporation. All rights reserved.
// Licensed under the MIT License.

namespace Microsoft.IdentityModel.Tokens
{
    /// <summary>
    /// The type of the failure that occurred when validating a <see cref="SecurityToken"/>.
    /// </summary>
    internal abstract class ValidationFailureType
    {
        /// <summary>
        /// Creates an instance of <see cref="TokenValidationResult"/>
        /// </summary>
        protected ValidationFailureType(string name)
        {
            Name = name;
        }

        /// <summary>
        /// Gets the name of the <see cref="ValidationFailureType"/>.
        /// </summary>
        public string Name { get; }

        /// <summary>
        /// Defines a type that represents a required parameter was null.
        /// </summary>
        public static readonly ValidationFailureType NullArgument = new NullArgumentFailure("NullArgument");
        private class NullArgumentFailure : ValidationFailureType { internal NullArgumentFailure(string name) : base(name) { } }

        /// <summary>
        /// Defines a type that represents that issuer validation failed.
        /// </summary>
        public static readonly ValidationFailureType IssuerValidationFailed = new IssuerValidationFailure("IssuerValidationFailed");
        private class IssuerValidationFailure : ValidationFailureType { internal IssuerValidationFailure(string name) : base(name) { } }

        /// <summary>
        /// Defines a type that represents an algorithm validation failed.
        /// </summary>
        public static readonly ValidationFailureType AlgorithmValidationFailed = new AlgorithmValidationFailure("AlgorithmValidationFailed");
        private class AlgorithmValidationFailure : ValidationFailureType { internal AlgorithmValidationFailure(string name) : base(name) { } }

        /// <summary>
        /// Defines a type that represents that audience validation failed.
        /// </summary>
        public static readonly ValidationFailureType AudienceValidationFailed = new AudienceValidationFailure("AudienceValidationFailed");
        private class AudienceValidationFailure : ValidationFailureType { internal AudienceValidationFailure(string name) : base(name) { } }

        /// <summary>
        /// Defines a type that represents that token type validation failed.
        /// </summary>
        public static readonly ValidationFailureType TokenTypeValidationFailed = new TokenTypeValidationFailure("TokenTypeValidationFailed");
        private class TokenTypeValidationFailure : ValidationFailureType { internal TokenTypeValidationFailure(string name) : base(name) { } }

        /// <summary>
        /// Defines a type that represents that signing key validation failed.
        /// </summary>
        public static readonly ValidationFailureType SigningKeyValidationFailed = new SigningKeyValidationFailure("SigningKeyValidationFailed");
        private class SigningKeyValidationFailure : ValidationFailureType { internal SigningKeyValidationFailure(string name) : base(name) { } }

        /// <summary>
        /// Defines a type that represents that lifetime validation failed.
        /// </summary>
        public static readonly ValidationFailureType LifetimeValidationFailed = new LifetimeValidationFailure("LifetimeValidationFailed");
        private class LifetimeValidationFailure : ValidationFailureType { internal LifetimeValidationFailure(string name) : base(name) { } }

        /// <summary>
        /// Defines a type that represents that token replay validation failed.
        /// </summary>
        public static readonly ValidationFailureType TokenReplayValidationFailed = new TokenReplayValidationFailure("TokenReplayValidationFailed");
        private class TokenReplayValidationFailure : ValidationFailureType { internal TokenReplayValidationFailure(string name) : base(name) { } }

        /// <summary>
<<<<<<< HEAD
        /// Defines a type that represents that a JWE could not be decrypted.
        /// </summary>
        public static readonly ValidationFailureType TokenDecryptingFailed = new TokenDecryptingFailure("TokenDecryptingFailed");
        private class TokenDecryptingFailure : ValidationFailureType { internal TokenDecryptingFailure(string name) : base(name) { } }
=======
        /// Defines a type that represents that a token could not be read.
        /// </summary>
        public static readonly ValidationFailureType TokenReadingFailed = new TokenReadingFailure("TokenReadingFailed");
        private class TokenReadingFailure : ValidationFailureType { internal TokenReadingFailure(string name) : base(name) { } }
>>>>>>> e67b25be

        /// <summary>
        /// Defines a type that represents that no evaluation has taken place.
        /// </summary>
        public static readonly ValidationFailureType ValidationNotEvaluated = new NotEvaluated("NotEvaluated");
        private class NotEvaluated : ValidationFailureType { internal NotEvaluated(string name) : base(name) { } }

        /// <summary>
        /// Defines a type that represents that no evaluation has taken place.
        /// </summary>
        public static readonly ValidationFailureType ValidationSucceeded = new Succeeded("Succeeded");
        private class Succeeded : ValidationFailureType { internal Succeeded(string name) : base(name) { } }

    }
}<|MERGE_RESOLUTION|>--- conflicted
+++ resolved
@@ -70,17 +70,16 @@
         private class TokenReplayValidationFailure : ValidationFailureType { internal TokenReplayValidationFailure(string name) : base(name) { } }
 
         /// <summary>
-<<<<<<< HEAD
+        /// Defines a type that represents that a token could not be read.
+        /// </summary>
+        public static readonly ValidationFailureType TokenReadingFailed = new TokenReadingFailure("TokenReadingFailed");
+        private class TokenReadingFailure : ValidationFailureType { internal TokenReadingFailure(string name) : base(name) { } }
+
+        /// <summary>
         /// Defines a type that represents that a JWE could not be decrypted.
         /// </summary>
         public static readonly ValidationFailureType TokenDecryptingFailed = new TokenDecryptingFailure("TokenDecryptingFailed");
         private class TokenDecryptingFailure : ValidationFailureType { internal TokenDecryptingFailure(string name) : base(name) { } }
-=======
-        /// Defines a type that represents that a token could not be read.
-        /// </summary>
-        public static readonly ValidationFailureType TokenReadingFailed = new TokenReadingFailure("TokenReadingFailed");
-        private class TokenReadingFailure : ValidationFailureType { internal TokenReadingFailure(string name) : base(name) { } }
->>>>>>> e67b25be
 
         /// <summary>
         /// Defines a type that represents that no evaluation has taken place.
