--- conflicted
+++ resolved
@@ -29,12 +29,8 @@
             IList<string>? validAudiences)
             : base(messageDetail, failureType, exceptionType, stackFrame)
         {
-<<<<<<< HEAD
-            _invalidAudiences = invalidAudiences;
-=======
             _tokenAudiences = tokenAudiences;
             _validAudiences = validAudiences;
->>>>>>> abd7bd81
         }
 
         /// <summary>
@@ -44,18 +40,12 @@
         internal override Exception GetException()
         {
             if (ExceptionType == typeof(SecurityTokenInvalidAudienceException))
-<<<<<<< HEAD
-                return new SecurityTokenInvalidAudienceException(MessageDetail.Message) { InvalidAudience = Utility.SerializeAsSingleCommaDelimitedString(_invalidAudiences) };
-
-            return base.GetException();
-=======
                 return new SecurityTokenInvalidAudienceException(MessageDetail.Message) { InvalidAudience = Utility.SerializeAsSingleCommaDelimitedString(_tokenAudiences) };
 
             return base.GetException(ExceptionType, null);
->>>>>>> abd7bd81
         }
 
-        internal IList<string>? InvalidAudiences => _invalidAudiences;
+        internal IList<string>? TokenAudiences => _tokenAudiences;
     }
 }
 #nullable restore