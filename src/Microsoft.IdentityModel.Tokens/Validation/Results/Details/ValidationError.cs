﻿// Copyright (c) Microsoft Corporation. All rights reserved.
// Licensed under the MIT License.

using System;
using System.Collections.Generic;
using System.Diagnostics;

namespace Microsoft.IdentityModel.Tokens
{
    internal interface ISecurityTokenException
    {
        void SetValidationError(ValidationError validationError);
    }

    /// <summary>
    /// Contains information so that Exceptions can be logged or thrown written as required.
    /// </summary>
    public class ValidationError
    {
        private Type _exceptionType;

        /// <summary>
        /// Creates an instance of <see cref="ValidationError"/>
        /// </summary>
        /// <param name="MessageDetail"/> contains information about the exception that is used to generate the exception message.
        /// <param name="exceptionType"/> is the type of exception that occurred.
        /// <param name="failureType"/> is the type of validation failure that occurred.
        /// <param name="stackFrame"/> is the stack frame where the exception occurred.
        internal ValidationError(
            MessageDetail MessageDetail,
            ValidationFailureType failureType,
            Type exceptionType,
            StackFrame stackFrame)
            : this(MessageDetail, failureType, exceptionType, stackFrame, innerException: null)
        {
        }

        /// <summary>
        /// Creates an instance of <see cref="ValidationError"/>
        /// </summary>
        /// <param name="messageDetail"/> contains information about the exception that is used to generate the exception message.
        /// <param name="exceptionType"/> is the type of exception that occurred.
        /// <param name="failureType"/> is the type of validation failure that occurred.
        /// <param name="stackFrame"/> is the stack frame where the exception occurred.
        /// <param name="innerException"/> is the inner exception that occurred.
        internal ValidationError(
            MessageDetail messageDetail,
            ValidationFailureType failureType,
            Type exceptionType,
            StackFrame stackFrame,
            Exception innerException)
        {
            InnerException = innerException;
            MessageDetail = messageDetail;
            _exceptionType = exceptionType;
            FailureType = failureType;
            StackFrames = new List<StackFrame>(4)
            {
                stackFrame
            };
        }

        internal ValidationError(
            MessageDetail messageDetail,
            ValidationFailureType failureType,
            Type exceptionType,
            StackFrame stackFrame,
            ValidationError innerValidationError)
        {
            InnerValidationError = innerValidationError;
            MessageDetail = messageDetail;
            _exceptionType = exceptionType;
            FailureType = failureType;
            StackFrames = new List<StackFrame>(4)
            {
                stackFrame
            };
        }

        /// <summary>
        /// Creates an instance of an <see cref="Exception"/> using <see cref="ValidationError"/>
        /// </summary>
        /// <returns>An instance of an Exception.</returns>
        public Exception GetException()
        {
<<<<<<< HEAD
            Exception exception;
            if (InnerException == null && InnerValidationError == null)
                exception = Activator.CreateInstance(_exceptionType, MessageDetail.Message) as Exception;
            else
                exception = Activator.CreateInstance(
                    _exceptionType,
                    MessageDetail.Message,
                    InnerException ?? InnerValidationError.GetException()) as Exception;

            if (exception is ISecurityTokenException securityTokenException)
            {
                securityTokenException.SetValidationError(this);
                AddAdditionalInformation(securityTokenException);
            }
=======
            Exception exception = GetException(ExceptionType, InnerException);
            if (exception is SecurityTokenException securityTokenException)
                securityTokenException.ValidationError = this;

            AddAdditionalInformation(exception);
>>>>>>> f22170b5

            return exception;
        }

<<<<<<< HEAD
        /// <summary>
        /// Allows derived classes to add additional information to the exception after instantiating it.
        /// </summary>
        /// <param name="exception">The newly instantiated exception.</param>
        internal virtual void AddAdditionalInformation(ISecurityTokenException exception)
=======
        private Exception GetException(Type exceptionType, Exception innerException)
        {
            Exception exception = null;

            if (innerException == null && InnerValidationError == null)
            {
                if (exceptionType == typeof(SecurityTokenInvalidAudienceException))
                    exception = new SecurityTokenInvalidAudienceException(MessageDetail.Message);
                else if (exceptionType == typeof(SecurityTokenInvalidIssuerException))
                    exception = new SecurityTokenInvalidIssuerException(MessageDetail.Message);
                else if (exceptionType == typeof(SecurityTokenInvalidLifetimeException))
                    exception = new SecurityTokenInvalidLifetimeException(MessageDetail.Message);
                else if (exceptionType == typeof(SecurityTokenReplayDetectedException))
                    exception = new SecurityTokenReplayDetectedException(MessageDetail.Message);
                else if (exceptionType == typeof(SecurityTokenReplayAddFailedException))
                    exception = new SecurityTokenReplayAddFailedException(MessageDetail.Message);
                else if (exceptionType == typeof(SecurityTokenInvalidSigningKeyException))
                    exception = new SecurityTokenInvalidSigningKeyException(MessageDetail.Message);
                else if (exceptionType == typeof(SecurityTokenInvalidTypeException))
                    exception = new SecurityTokenInvalidTypeException(MessageDetail.Message);
                else if (exceptionType == typeof(SecurityTokenReplayDetectedException))
                    exception = new SecurityTokenReplayDetectedException(MessageDetail.Message);
                else if (exceptionType == typeof(SecurityTokenExpiredException))
                    exception = new SecurityTokenExpiredException(MessageDetail.Message);
                else if (exceptionType == typeof(SecurityTokenNotYetValidException))
                    exception = new SecurityTokenNotYetValidException(MessageDetail.Message);
                else if (exceptionType == typeof(SecurityTokenInvalidLifetimeException))
                    exception = new SecurityTokenInvalidLifetimeException(MessageDetail.Message);
                else if (exceptionType == typeof(SecurityTokenNoExpirationException))
                    exception = new SecurityTokenNoExpirationException(MessageDetail.Message);
                else if (exceptionType == typeof(SecurityTokenInvalidIssuerException))
                    exception = new SecurityTokenInvalidIssuerException(MessageDetail.Message);
                else if (exceptionType == typeof(SecurityTokenSignatureKeyNotFoundException))
                    exception = new SecurityTokenSignatureKeyNotFoundException(MessageDetail.Message);
                else if (exceptionType == typeof(SecurityTokenDecryptionFailedException))
                    exception = new SecurityTokenDecryptionFailedException(MessageDetail.Message);
                else if (exceptionType == typeof(SecurityTokenMalformedException))
                    exception = new SecurityTokenMalformedException(MessageDetail.Message);
                else if (exceptionType == typeof(SecurityTokenInvalidSignatureException))
                    exception = new SecurityTokenInvalidSignatureException(MessageDetail.Message);
                else if (exceptionType == typeof(ArgumentNullException))
                    exception = new ArgumentNullException(MessageDetail.Message);
                else if (exceptionType == typeof(SecurityTokenInvalidAlgorithmException))
                    exception = new SecurityTokenInvalidAlgorithmException(MessageDetail.Message);
                else if (exceptionType == typeof(SecurityTokenInvalidAlgorithmException))
                    exception = new SecurityTokenInvalidAlgorithmException(MessageDetail.Message);
                else if (exceptionType == typeof(SecurityTokenException))
                    exception = new SecurityTokenException(MessageDetail.Message);
            }
            else
            {
                Exception actualException = innerException ?? InnerValidationError.GetException();

                if (exceptionType == typeof(SecurityTokenInvalidAudienceException))
                    exception = new SecurityTokenInvalidAudienceException(MessageDetail.Message, actualException);
                else if (exceptionType == typeof(SecurityTokenInvalidIssuerException))
                    exception = new SecurityTokenInvalidIssuerException(MessageDetail.Message, actualException);
                else if (exceptionType == typeof(SecurityTokenInvalidLifetimeException))
                    exception = new SecurityTokenInvalidLifetimeException(MessageDetail.Message, actualException);
                else if (exceptionType == typeof(SecurityTokenReplayDetectedException))
                    exception = new SecurityTokenReplayDetectedException(MessageDetail.Message, actualException);
                else if (exceptionType == typeof(SecurityTokenReplayAddFailedException))
                    exception = new SecurityTokenReplayAddFailedException(MessageDetail.Message, actualException);
                else if (exceptionType == typeof(SecurityTokenInvalidSigningKeyException))
                    exception = new SecurityTokenInvalidSigningKeyException(MessageDetail.Message, actualException);
                else if (exceptionType == typeof(SecurityTokenInvalidTypeException))
                    exception = new SecurityTokenInvalidTypeException(MessageDetail.Message, actualException);
                else if (exceptionType == typeof(SecurityTokenReplayDetectedException))
                    exception = new SecurityTokenReplayDetectedException(MessageDetail.Message, actualException);
                else if (exceptionType == typeof(SecurityTokenExpiredException))
                    exception = new SecurityTokenExpiredException(MessageDetail.Message, actualException);
                else if (exceptionType == typeof(SecurityTokenNotYetValidException))
                    exception = new SecurityTokenNotYetValidException(MessageDetail.Message, actualException);
                else if (exceptionType == typeof(SecurityTokenInvalidLifetimeException))
                    exception = new SecurityTokenInvalidLifetimeException(MessageDetail.Message, actualException);
                else if (exceptionType == typeof(SecurityTokenNoExpirationException))
                    exception = new SecurityTokenNoExpirationException(MessageDetail.Message, actualException);
                else if (exceptionType == typeof(SecurityTokenInvalidIssuerException))
                    exception = new SecurityTokenInvalidIssuerException(MessageDetail.Message, actualException);
                else if (exceptionType == typeof(SecurityTokenSignatureKeyNotFoundException))
                    exception = new SecurityTokenSignatureKeyNotFoundException(MessageDetail.Message, actualException);
                else if (exceptionType == typeof(SecurityTokenDecryptionFailedException))
                    exception = new SecurityTokenDecryptionFailedException(MessageDetail.Message, actualException);
                else if (exceptionType == typeof(SecurityTokenMalformedException))
                    exception = new SecurityTokenMalformedException(MessageDetail.Message, actualException);
                else if (exceptionType == typeof(SecurityTokenInvalidSignatureException))
                    exception = new SecurityTokenInvalidSignatureException(MessageDetail.Message, actualException);
                else if (exceptionType == typeof(ArgumentNullException))
                    exception = new ArgumentNullException(MessageDetail.Message, actualException);
                else if (exceptionType == typeof(SecurityTokenInvalidAlgorithmException))
                    exception = new SecurityTokenInvalidAlgorithmException(MessageDetail.Message, actualException);
                else if (exceptionType == typeof(SecurityTokenInvalidAlgorithmException))
                    exception = new SecurityTokenInvalidAlgorithmException(MessageDetail.Message, actualException);
                else if (exceptionType == typeof(SecurityTokenException))
                    exception = new SecurityTokenException(MessageDetail.Message, actualException);
            }

            return exception;
        }

        protected virtual void AddAdditionalInformation(Exception exception)
>>>>>>> f22170b5
        {
            // base implementation is no-op. Derived classes can override to add additional information to the exception.
        }

        internal static ValidationError NullParameter(string parameterName, StackFrame stackFrame) => new(
            MessageDetail.NullParameter(parameterName),
            ValidationFailureType.NullArgument,
            typeof(SecurityTokenArgumentNullException),
            stackFrame);

        /// <summary>
        /// Gets the type of validation failure that occurred.
        /// </summary>
        internal ValidationFailureType FailureType { get; }

        /// <summary>
        /// Gets the type of exception that occurred.
        /// </summary>
        public Type ExceptionType => _exceptionType;

        /// <summary>
        /// Gets the inner exception that occurred.
        /// </summary>
        public Exception InnerException { get; }

        /// <summary>
        /// Gets the details for the inner exception that occurred.
        /// </summary>
        public ValidationError InnerValidationError { get; }

        /// <summary>
        /// Gets the message details that are used to generate the exception message.
        /// </summary>
        internal MessageDetail MessageDetail { get; }

        /// <summary>
        /// Gets the stack frames where the exception occurred.
        /// </summary>
        public IList<StackFrame> StackFrames { get; }

        /// <summary>
        /// Adds a stack frame to the list of stack frames and returns the updated object.
        /// </summary>
        /// <param name="stackFrame">The <see cref="StackFrame"/> to be added.</param>
        /// <returns></returns>
        public ValidationError AddStackFrame(StackFrame stackFrame)
        {
            StackFrames.Add(stackFrame);
            return this;
        }
    }
}<|MERGE_RESOLUTION|>--- conflicted
+++ resolved
@@ -83,39 +83,17 @@
         /// <returns>An instance of an Exception.</returns>
         public Exception GetException()
         {
-<<<<<<< HEAD
-            Exception exception;
-            if (InnerException == null && InnerValidationError == null)
-                exception = Activator.CreateInstance(_exceptionType, MessageDetail.Message) as Exception;
-            else
-                exception = Activator.CreateInstance(
-                    _exceptionType,
-                    MessageDetail.Message,
-                    InnerException ?? InnerValidationError.GetException()) as Exception;
+            Exception exception = GetException(ExceptionType, InnerException);
 
             if (exception is ISecurityTokenException securityTokenException)
             {
                 securityTokenException.SetValidationError(this);
                 AddAdditionalInformation(securityTokenException);
             }
-=======
-            Exception exception = GetException(ExceptionType, InnerException);
-            if (exception is SecurityTokenException securityTokenException)
-                securityTokenException.ValidationError = this;
-
-            AddAdditionalInformation(exception);
->>>>>>> f22170b5
 
             return exception;
         }
 
-<<<<<<< HEAD
-        /// <summary>
-        /// Allows derived classes to add additional information to the exception after instantiating it.
-        /// </summary>
-        /// <param name="exception">The newly instantiated exception.</param>
-        internal virtual void AddAdditionalInformation(ISecurityTokenException exception)
-=======
         private Exception GetException(Type exceptionType, Exception innerException)
         {
             Exception exception = null;
@@ -156,8 +134,8 @@
                     exception = new SecurityTokenMalformedException(MessageDetail.Message);
                 else if (exceptionType == typeof(SecurityTokenInvalidSignatureException))
                     exception = new SecurityTokenInvalidSignatureException(MessageDetail.Message);
-                else if (exceptionType == typeof(ArgumentNullException))
-                    exception = new ArgumentNullException(MessageDetail.Message);
+                else if (exceptionType == typeof(SecurityTokenArgumentNullException))
+                    exception = new SecurityTokenArgumentNullException(MessageDetail.Message);
                 else if (exceptionType == typeof(SecurityTokenInvalidAlgorithmException))
                     exception = new SecurityTokenInvalidAlgorithmException(MessageDetail.Message);
                 else if (exceptionType == typeof(SecurityTokenInvalidAlgorithmException))
@@ -203,8 +181,8 @@
                     exception = new SecurityTokenMalformedException(MessageDetail.Message, actualException);
                 else if (exceptionType == typeof(SecurityTokenInvalidSignatureException))
                     exception = new SecurityTokenInvalidSignatureException(MessageDetail.Message, actualException);
-                else if (exceptionType == typeof(ArgumentNullException))
-                    exception = new ArgumentNullException(MessageDetail.Message, actualException);
+                else if (exceptionType == typeof(SecurityTokenArgumentNullException))
+                    exception = new SecurityTokenArgumentNullException(MessageDetail.Message, actualException);
                 else if (exceptionType == typeof(SecurityTokenInvalidAlgorithmException))
                     exception = new SecurityTokenInvalidAlgorithmException(MessageDetail.Message, actualException);
                 else if (exceptionType == typeof(SecurityTokenInvalidAlgorithmException))
@@ -216,8 +194,7 @@
             return exception;
         }
 
-        protected virtual void AddAdditionalInformation(Exception exception)
->>>>>>> f22170b5
+        internal virtual void AddAdditionalInformation(ISecurityTokenException exception)
         {
             // base implementation is no-op. Derived classes can override to add additional information to the exception.
         }
