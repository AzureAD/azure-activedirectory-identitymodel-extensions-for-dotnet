--- conflicted
+++ resolved
@@ -21,13 +21,9 @@
         private string _nameClaimType = ClaimsIdentity.DefaultNameClaimType;
         private string _roleClaimType = ClaimsIdentity.DefaultRoleClaimType;
         private Dictionary<string, object> _instancePropertyBag;
-<<<<<<< HEAD
-        private IList<string> _validTokenTypes = [];
         private IList<SecurityKey> _issuerSigningKeys;
-=======
         private IList<string> _validTokenTypes;
         private IList<string> _validAudiences;
->>>>>>> c6f83c40
 
         private AlgorithmValidatorDelegate _algorithmValidator = Validators.ValidateAlgorithm;
         private AudienceValidatorDelegate _audienceValidator = Validators.ValidateAudience;
