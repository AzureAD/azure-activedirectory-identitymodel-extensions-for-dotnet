--- conflicted
+++ resolved
@@ -19,11 +19,8 @@
             internal static StackFrame? AudienceValidationFailed;
             internal static StackFrame? AssertionNull;
             internal static StackFrame? AssertionConditionsNull;
-<<<<<<< HEAD
             internal static StackFrame? IssuerValidationFailed;
-=======
             internal static StackFrame? AssertionConditionsValidationFailed;
->>>>>>> 69b15a7b
             internal static StackFrame? LifetimeValidationFailed;
             internal static StackFrame? OneTimeUseValidationFailed;
         }
