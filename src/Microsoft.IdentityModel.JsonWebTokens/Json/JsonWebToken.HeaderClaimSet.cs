--- conflicted
+++ resolved
@@ -18,18 +18,13 @@
 
         internal JsonClaimSet CreateHeaderClaimSet(byte[] bytes, int length)
         {
-<<<<<<< HEAD
             return CreateHeaderClaimSet(bytes.AsSpan(0, length));
         }
 
         internal JsonClaimSet CreateHeaderClaimSet(ReadOnlySpan<byte> byteSpan)
         { 
             Utf8JsonReader reader = new(byteSpan);
-            if (!JsonSerializerPrimitives.IsReaderAtTokenType(ref reader, JsonTokenType.StartObject, false))
-=======
-            Utf8JsonReader reader = new(bytes.AsSpan().Slice(0, length));
             if (!JsonSerializerPrimitives.IsReaderAtTokenType(ref reader, JsonTokenType.StartObject, true))
->>>>>>> 1fb551d4
                 throw LogHelper.LogExceptionMessage(
                     new JsonException(
                         LogHelper.FormatInvariant(
