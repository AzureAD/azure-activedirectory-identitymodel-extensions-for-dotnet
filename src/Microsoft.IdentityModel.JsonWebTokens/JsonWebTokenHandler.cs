﻿// Copyright (c) Microsoft Corporation. All rights reserved.
// Licensed under the MIT License.

using System;
using System.Collections.Generic;
using System.IO;
using System.Linq;
using System.Net;
using System.Security.Claims;
using System.Text;
using System.Text.RegularExpressions;
using System.Threading;
using System.Threading.Tasks;
using Microsoft.IdentityModel.Json;
using Microsoft.IdentityModel.Json.Linq;
using Microsoft.IdentityModel.Logging;
using Microsoft.IdentityModel.Tokens;
using TokenLogMessages = Microsoft.IdentityModel.Tokens.LogMessages;

namespace Microsoft.IdentityModel.JsonWebTokens
{
    /// <summary>
    /// A <see cref="SecurityTokenHandler"/> designed for creating and validating Json Web Tokens. 
    /// See: https://datatracker.ietf.org/doc/html/rfc7519 and http://www.rfc-editor.org/info/rfc7515.
    /// </summary>
    public class JsonWebTokenHandler : TokenHandler
    {
        /// <summary>
        /// Gets the Base64Url encoded string representation of the following JWT header: 
        /// { <see cref="JwtHeaderParameterNames.Alg"/>, <see cref="SecurityAlgorithms.None"/> }.
        /// </summary>
        /// <return>The Base64Url encoded string representation of the unsigned JWT header.</return>
        public const string Base64UrlEncodedUnsignedJWSHeader = "eyJhbGciOiJub25lIn0";

        /// <summary>
        /// Gets the type of the <see cref="JsonWebToken"/>.
        /// </summary>
        /// <return>The type of <see cref="JsonWebToken"/></return>
        public Type TokenType
        {
            get { return typeof(JsonWebToken); }
        }

        internal static IDictionary<string, object> AddCtyClaimDefaultValue(IDictionary<string, object> additionalClaims, bool setDefaultCtyClaim)
        {
            if (!setDefaultCtyClaim)
                return additionalClaims;

            if (additionalClaims == null)
                additionalClaims = new Dictionary<string, object> { { JwtHeaderParameterNames.Cty, JwtConstants.HeaderType } };
            else if (!additionalClaims.TryGetValue(JwtHeaderParameterNames.Cty, out _))
                additionalClaims.Add(JwtHeaderParameterNames.Cty, JwtConstants.HeaderType);

            return additionalClaims;
        }

        /// <summary>
        /// Determines if the string is a well formed Json Web Token (JWT).
        /// <para>See: https://datatracker.ietf.org/doc/html/rfc7519 </para>
        /// </summary>
        /// <param name="token">String that should represent a valid JWT.</param>
        /// <remarks>Uses <see cref="Regex.IsMatch(string, string)"/> matching:
        /// <para>JWS: @"^[A-Za-z0-9-_]+\.[A-Za-z0-9-_]+\.[A-Za-z0-9-_]*$"</para>
        /// <para>JWE: (dir): @"^[A-Za-z0-9-_]+\.\.[A-Za-z0-9-_]+\.[A-Za-z0-9-_]+\.[A-Za-z0-9-_]*$"</para>
        /// <para>JWE: (wrappedkey): @"^[A-Za-z0-9-_]+\.[A-Za-z0-9-_]+\.[A-Za-z0-9-_]+\.[A-Za-z0-9-_]+\.[A-Za-z0-9-_]$"</para>
        /// </remarks>
        /// <returns>
        /// <para>'false' if the token is null or whitespace.</para>
        /// <para>'false' if token.Length is greater than <see cref="TokenHandler.MaximumTokenSizeInBytes"/>.</para>
        /// <para>'true' if the token is in JSON compact serialization format.</para>
        /// </returns>
        public virtual bool CanReadToken(string token)
        {
            if (string.IsNullOrWhiteSpace(token))
                return false;

            if (token.Length > MaximumTokenSizeInBytes)
            {
                LogHelper.LogInformation(TokenLogMessages.IDX10209, LogHelper.MarkAsNonPII(token.Length), LogHelper.MarkAsNonPII(MaximumTokenSizeInBytes));
                return false;
            }

            // Set the maximum number of segments to MaxJwtSegmentCount + 1. This controls the number of splits and allows detecting the number of segments is too large.
            // For example: "a.b.c.d.e.f.g.h" => [a], [b], [c], [d], [e], [f.g.h]. 6 segments.
            // If just MaxJwtSegmentCount was used, then [a], [b], [c], [d], [e.f.g.h] would be returned. 5 segments.
            string[] tokenParts = token.Split(new char[] { '.' }, JwtConstants.MaxJwtSegmentCount + 1);
            if (tokenParts.Length == JwtConstants.JwsSegmentCount)
                return JwtTokenUtilities.RegexJws.IsMatch(token);
            else if (tokenParts.Length == JwtConstants.JweSegmentCount)
                return JwtTokenUtilities.RegexJwe.IsMatch(token);

            LogHelper.LogInformation(LogMessages.IDX14107);
            return false;
        }

        /// <summary>
        /// Returns a value that indicates if this handler can validate a <see cref="SecurityToken"/>.
        /// </summary>
        /// <returns>'true', indicating this instance can validate a <see cref="JsonWebToken"/>.</returns>
        public virtual bool CanValidateToken
        {
            get { return true; }
        }

        private static JObject CreateDefaultJWEHeader(EncryptingCredentials encryptingCredentials, string compressionAlgorithm, string tokenType)
        {
            var header = new JObject();
            header.Add(JwtHeaderParameterNames.Alg, encryptingCredentials.Alg);
            header.Add(JwtHeaderParameterNames.Enc, encryptingCredentials.Enc);

            if (!string.IsNullOrEmpty(encryptingCredentials.Key.KeyId))
                header.Add(JwtHeaderParameterNames.Kid, encryptingCredentials.Key.KeyId);

            if (!string.IsNullOrEmpty(compressionAlgorithm))
                header.Add(JwtHeaderParameterNames.Zip, compressionAlgorithm);

            if (string.IsNullOrEmpty(tokenType))
                header.Add(JwtHeaderParameterNames.Typ, JwtConstants.HeaderType);
            else
                header.Add(JwtHeaderParameterNames.Typ, tokenType);

            return header;
        }

        private static JObject CreateDefaultJWSHeader(SigningCredentials signingCredentials, string tokenType)
        {
            JObject header = null;

            if (signingCredentials == null)
            {
                header = new JObject()
                {
                    {JwtHeaderParameterNames.Alg, SecurityAlgorithms.None }
                };
            }
            else
            {
                header = new JObject()
                {
                    { JwtHeaderParameterNames.Alg, signingCredentials.Algorithm }
                };

                if (signingCredentials.Key.KeyId != null)
                    header.Add(JwtHeaderParameterNames.Kid, signingCredentials.Key.KeyId);

                if (signingCredentials.Key is X509SecurityKey x509SecurityKey)
                    header[JwtHeaderParameterNames.X5t] = x509SecurityKey.X5t;
            }

            if (string.IsNullOrEmpty(tokenType))
                header.Add(JwtHeaderParameterNames.Typ, JwtConstants.HeaderType);
            else
                header.Add(JwtHeaderParameterNames.Typ, tokenType);

            return header;
        }

        /// <summary>
        /// Creates an unsigned JWS (Json Web Signature).
        /// </summary>
        /// <param name="payload">A string containing JSON which represents the JWT token payload.</param>
        /// <exception cref="ArgumentNullException">if <paramref name="payload"/> is null.</exception>
        /// <returns>A JWS in Compact Serialization Format.</returns>
        public virtual string CreateToken(string payload)
        {
            if (string.IsNullOrEmpty(payload))
                throw LogHelper.LogArgumentNullException(nameof(payload));

            return CreateTokenPrivate(payload, null, null, null, null, null, null);
        }

        /// <summary>
        /// Creates an unsigned JWS (Json Web Signature).
        /// </summary>
        /// <param name="payload">A string containing JSON which represents the JWT token payload.</param>
        /// <param name="additionalHeaderClaims">Defines the dictionary containing any custom header claims that need to be added to the JWT token header.</param>
        /// <exception cref="ArgumentNullException">if <paramref name="payload"/> is null.</exception>
        /// <exception cref="ArgumentNullException">if <paramref name="additionalHeaderClaims"/> is null.</exception>
        /// <returns>A JWS in Compact Serialization Format.</returns>
        public virtual string CreateToken(string payload, IDictionary<string, object> additionalHeaderClaims)
        {
            if (string.IsNullOrEmpty(payload))
                throw LogHelper.LogArgumentNullException(nameof(payload));

            if (additionalHeaderClaims == null)
                throw LogHelper.LogArgumentNullException(nameof(additionalHeaderClaims));

            return CreateTokenPrivate(payload, null, null, null, additionalHeaderClaims, null, null);
        }

        /// <summary>
        /// Creates a JWS (Json Web Signature).
        /// </summary>
        /// <param name="payload">A string containing JSON which represents the JWT token payload.</param>
        /// <param name="signingCredentials">Defines the security key and algorithm that will be used to sign the JWS.</param>
        /// <exception cref="ArgumentNullException">if <paramref name="payload"/> is null.</exception>
        /// <exception cref="ArgumentNullException">if <paramref name="signingCredentials"/> is null.</exception>
        /// <returns>A JWS in Compact Serialization Format.</returns>
        public virtual string CreateToken(string payload, SigningCredentials signingCredentials)
        {
            if (string.IsNullOrEmpty(payload))
                throw LogHelper.LogArgumentNullException(nameof(payload));

            if (signingCredentials == null)
                throw LogHelper.LogArgumentNullException(nameof(signingCredentials));

            return CreateTokenPrivate(payload, signingCredentials, null, null, null, null, null);
        }

        /// <summary>
        /// Creates a JWS (Json Web Signature).
        /// </summary>
        /// <param name="payload">A string containing JSON which represents the JWT token payload.</param>
        /// <param name="signingCredentials">Defines the security key and algorithm that will be used to sign the JWS.</param>
        /// <param name="additionalHeaderClaims">Defines the dictionary containing any custom header claims that need to be added to the JWT token header.</param>
        /// <exception cref="ArgumentNullException">if <paramref name="payload"/> is null.</exception>
        /// <exception cref="ArgumentNullException">if <paramref name="signingCredentials"/> is null.</exception>
        /// <exception cref="ArgumentNullException">if <paramref name="additionalHeaderClaims"/> is null.</exception>
        /// <exception cref="SecurityTokenException">if <see cref="JwtHeaderParameterNames.Alg"/>, <see cref="JwtHeaderParameterNames.Kid"/>
        /// <see cref="JwtHeaderParameterNames.X5t"/>, <see cref="JwtHeaderParameterNames.Enc"/>, and/or <see cref="JwtHeaderParameterNames.Zip"/>
        /// are present inside of <paramref name="additionalHeaderClaims"/>.</exception>
        /// <returns>A JWS in Compact Serialization Format.</returns>
        public virtual string CreateToken(string payload, SigningCredentials signingCredentials, IDictionary<string, object> additionalHeaderClaims)
        {
            if (string.IsNullOrEmpty(payload))
                throw LogHelper.LogArgumentNullException(nameof(payload));

            if (signingCredentials == null)
                throw LogHelper.LogArgumentNullException(nameof(signingCredentials));

            if (additionalHeaderClaims == null)
                throw LogHelper.LogArgumentNullException(nameof(additionalHeaderClaims));

            return CreateTokenPrivate(payload, signingCredentials, null, null, additionalHeaderClaims, null, null);
        }

        /// <summary>
        /// Creates a JWS(Json Web Signature).
        /// </summary>
        /// <param name="tokenDescriptor">A <see cref="SecurityTokenDescriptor"/> that contains details of contents of the token.</param>
        /// <returns>A JWS in Compact Serialization Format.</returns>
        public virtual string CreateToken(SecurityTokenDescriptor tokenDescriptor)
        {
            if (tokenDescriptor == null)
                throw LogHelper.LogArgumentNullException(nameof(tokenDescriptor));

            if ((tokenDescriptor.Subject == null || !tokenDescriptor.Subject.Claims.Any())
                && (tokenDescriptor.Claims == null || !tokenDescriptor.Claims.Any()))
                LogHelper.LogWarning(LogMessages.IDX14114, LogHelper.MarkAsNonPII(nameof(SecurityTokenDescriptor)), LogHelper.MarkAsNonPII(nameof(SecurityTokenDescriptor.Subject)), LogHelper.MarkAsNonPII(nameof(SecurityTokenDescriptor.Claims)));

            JObject payload;
            if (tokenDescriptor.Subject != null)
                payload = JObject.FromObject(TokenUtilities.CreateDictionaryFromClaims(tokenDescriptor.Subject.Claims));
            else
                payload = new JObject();

            // If a key is present in both tokenDescriptor.Subject.Claims and tokenDescriptor.Claims, the value present in tokenDescriptor.Claims is the
            // one that takes precedence and will remain after the merge. Key comparison is case sensitive. 
            if (tokenDescriptor.Claims != null && tokenDescriptor.Claims.Count > 0)
                payload.Merge(JObject.FromObject(tokenDescriptor.Claims), new JsonMergeSettings { MergeArrayHandling = MergeArrayHandling.Replace });

            if (tokenDescriptor.Audience != null)
            {
                if (payload.ContainsKey(JwtRegisteredClaimNames.Aud))
                    LogHelper.LogInformation(LogHelper.FormatInvariant(LogMessages.IDX14113, LogHelper.MarkAsNonPII(nameof(tokenDescriptor.Audience))));

                payload[JwtRegisteredClaimNames.Aud] = tokenDescriptor.Audience;
            }

            if (tokenDescriptor.Expires.HasValue)
            {
                if (payload.ContainsKey(JwtRegisteredClaimNames.Exp))
                    LogHelper.LogInformation(LogHelper.FormatInvariant(LogMessages.IDX14113, LogHelper.MarkAsNonPII(nameof(tokenDescriptor.Expires))));

                payload[JwtRegisteredClaimNames.Exp] = EpochTime.GetIntDate(tokenDescriptor.Expires.Value);
            }

            if (tokenDescriptor.Issuer != null)
            {
                if (payload.ContainsKey(JwtRegisteredClaimNames.Iss))
                    LogHelper.LogInformation(LogHelper.FormatInvariant(LogMessages.IDX14113, LogHelper.MarkAsNonPII(nameof(tokenDescriptor.Issuer))));

                payload[JwtRegisteredClaimNames.Iss] = tokenDescriptor.Issuer;
            }

            if (tokenDescriptor.IssuedAt.HasValue)
            {
                if (payload.ContainsKey(JwtRegisteredClaimNames.Iat))
                    LogHelper.LogInformation(LogHelper.FormatInvariant(LogMessages.IDX14113, LogHelper.MarkAsNonPII(nameof(tokenDescriptor.IssuedAt))));

                payload[JwtRegisteredClaimNames.Iat] = EpochTime.GetIntDate(tokenDescriptor.IssuedAt.Value);
            }

            if (tokenDescriptor.NotBefore.HasValue)
            {
                if (payload.ContainsKey(JwtRegisteredClaimNames.Nbf))
                    LogHelper.LogInformation(LogHelper.FormatInvariant(LogMessages.IDX14113, LogHelper.MarkAsNonPII(nameof(tokenDescriptor.NotBefore))));

                payload[JwtRegisteredClaimNames.Nbf] = EpochTime.GetIntDate(tokenDescriptor.NotBefore.Value);
            }

            return CreateTokenPrivate(
                payload.ToString(Formatting.None),
                tokenDescriptor.SigningCredentials,
                tokenDescriptor.EncryptingCredentials,
                tokenDescriptor.CompressionAlgorithm,
                tokenDescriptor.AdditionalHeaderClaims,
                tokenDescriptor.AdditionalInnerHeaderClaims,
                tokenDescriptor.TokenType);
        }

        /// <summary>
        /// Creates a JWE (Json Web Encryption).
        /// </summary>
        /// <param name="payload">A string containing JSON which represents the JWT token payload.</param>
        /// <param name="encryptingCredentials">Defines the security key and algorithm that will be used to encrypt the JWT.</param>
        /// <returns>A JWE in compact serialization format.</returns>
        public virtual string CreateToken(string payload, EncryptingCredentials encryptingCredentials)
        {
            if (string.IsNullOrEmpty(payload))
                throw LogHelper.LogArgumentNullException(nameof(payload));

            if (encryptingCredentials == null)
                throw LogHelper.LogArgumentNullException(nameof(encryptingCredentials));

            return CreateTokenPrivate(payload, null, encryptingCredentials, null, null, null, null);
        }

        /// <summary>
        /// Creates a JWE (Json Web Encryption).
        /// </summary>
        /// <param name="payload">A string containing JSON which represents the JWT token payload.</param>
        /// <param name="encryptingCredentials">Defines the security key and algorithm that will be used to encrypt the JWT.</param>
        /// <param name="additionalHeaderClaims">Defines the dictionary containing any custom header claims that need to be added to the outer JWT token header.</param>
        /// <exception cref="ArgumentNullException">if <paramref name="payload"/> is null.</exception>
        /// <exception cref="ArgumentNullException">if <paramref name="encryptingCredentials"/> is null.</exception>
        /// <exception cref="ArgumentNullException">if <paramref name="additionalHeaderClaims"/> is null.</exception>
        /// <exception cref="SecurityTokenException">if <see cref="JwtHeaderParameterNames.Alg"/>, <see cref="JwtHeaderParameterNames.Kid"/>
        /// <see cref="JwtHeaderParameterNames.X5t"/>, <see cref="JwtHeaderParameterNames.Enc"/>, and/or <see cref="JwtHeaderParameterNames.Zip"/>
        /// are present inside of <paramref name="additionalHeaderClaims"/>.</exception>
        /// <returns>A JWS in Compact Serialization Format.</returns>
        public virtual string CreateToken(string payload, EncryptingCredentials encryptingCredentials, IDictionary<string, object> additionalHeaderClaims)
        {
            if (string.IsNullOrEmpty(payload))
                throw LogHelper.LogArgumentNullException(nameof(payload));

            if (encryptingCredentials == null)
                throw LogHelper.LogArgumentNullException(nameof(encryptingCredentials));

            if (additionalHeaderClaims == null)
                throw LogHelper.LogArgumentNullException(nameof(additionalHeaderClaims));

            return CreateTokenPrivate(payload, null, encryptingCredentials, null, additionalHeaderClaims, null, null);
        }

        /// <summary>
        /// Creates a JWE (Json Web Encryption).
        /// </summary>
        /// <param name="payload">A string containing JSON which represents the JWT token payload.</param>
        /// <param name="signingCredentials">Defines the security key and algorithm that will be used to sign the JWT.</param>
        /// <param name="encryptingCredentials">Defines the security key and algorithm that will be used to encrypt the JWT.</param>
        /// <exception cref="ArgumentNullException">if <paramref name="payload"/> is null.</exception>
        /// <exception cref="ArgumentNullException">if <paramref name="signingCredentials"/> is null.</exception>
        /// <exception cref="ArgumentNullException">if <paramref name="encryptingCredentials"/> is null.</exception>
        /// <returns>A JWE in compact serialization format.</returns>
        public virtual string CreateToken(string payload, SigningCredentials signingCredentials, EncryptingCredentials encryptingCredentials)
        {
            if (string.IsNullOrEmpty(payload))
                throw LogHelper.LogArgumentNullException(nameof(payload));

            if (signingCredentials == null)
                throw LogHelper.LogArgumentNullException(nameof(signingCredentials));

            if (encryptingCredentials == null)
                throw LogHelper.LogArgumentNullException(nameof(encryptingCredentials));

            return CreateTokenPrivate(payload, signingCredentials, encryptingCredentials, null, null, null, null);
        }

        /// <summary>
        /// Creates a JWE (Json Web Encryption).
        /// </summary>
        /// <param name="payload">A string containing JSON which represents the JWT token payload.</param>
        /// <param name="signingCredentials">Defines the security key and algorithm that will be used to sign the JWT.</param>
        /// <param name="encryptingCredentials">Defines the security key and algorithm that will be used to encrypt the JWT.</param>
        /// <param name="additionalHeaderClaims">Defines the dictionary containing any custom header claims that need to be added to the outer JWT token header.</param>
        /// <exception cref="ArgumentNullException">if <paramref name="payload"/> is null.</exception>
        /// <exception cref="ArgumentNullException">if <paramref name="signingCredentials"/> is null.</exception>
        /// <exception cref="ArgumentNullException">if <paramref name="encryptingCredentials"/> is null.</exception>
        /// <exception cref="ArgumentNullException">if <paramref name="additionalHeaderClaims"/> is null.</exception>
        /// <exception cref="SecurityTokenException">if <see cref="JwtHeaderParameterNames.Alg"/>, <see cref="JwtHeaderParameterNames.Kid"/>
        /// <see cref="JwtHeaderParameterNames.X5t"/>, <see cref="JwtHeaderParameterNames.Enc"/>, and/or <see cref="JwtHeaderParameterNames.Zip"/>
        /// are present inside of <paramref name="additionalHeaderClaims"/>.</exception>
        /// <returns>A JWE in compact serialization format.</returns>
        public virtual string CreateToken(
            string payload,
            SigningCredentials signingCredentials,
            EncryptingCredentials encryptingCredentials,
            IDictionary<string, object> additionalHeaderClaims)
        {
            if (string.IsNullOrEmpty(payload))
                throw LogHelper.LogArgumentNullException(nameof(payload));

            if (signingCredentials == null)
                throw LogHelper.LogArgumentNullException(nameof(signingCredentials));

            if (encryptingCredentials == null)
                throw LogHelper.LogArgumentNullException(nameof(encryptingCredentials));

            if (additionalHeaderClaims == null)
                throw LogHelper.LogArgumentNullException(nameof(additionalHeaderClaims));

            return CreateTokenPrivate(payload, signingCredentials, encryptingCredentials, null, additionalHeaderClaims, null, null);
        }

        /// <summary>
        /// Creates a JWE (Json Web Encryption).
        /// </summary>
        /// <param name="payload">A string containing JSON which represents the JWT token payload.</param>
        /// <param name="encryptingCredentials">Defines the security key and algorithm that will be used to encrypt the JWT.</param>
        /// <param name="compressionAlgorithm">Defines the compression algorithm that will be used to compress the JWT token payload.</param>
        /// <returns>A JWE in compact serialization format.</returns>
        public virtual string CreateToken(string payload, EncryptingCredentials encryptingCredentials, string compressionAlgorithm)
        {
            if (string.IsNullOrEmpty(payload))
                throw LogHelper.LogArgumentNullException(nameof(payload));

            if (encryptingCredentials == null)
                throw LogHelper.LogArgumentNullException(nameof(encryptingCredentials));

            if (string.IsNullOrEmpty(compressionAlgorithm))
                throw LogHelper.LogArgumentNullException(nameof(compressionAlgorithm));

            return CreateTokenPrivate(payload, null, encryptingCredentials, compressionAlgorithm, null, null, null);
        }

        /// <summary>
        /// Creates a JWE (Json Web Encryption).
        /// </summary>
        /// <param name="payload">A string containing JSON which represents the JWT token payload.</param>
        /// <param name="signingCredentials">Defines the security key and algorithm that will be used to sign the JWT.</param>
        /// <param name="encryptingCredentials">Defines the security key and algorithm that will be used to encrypt the JWT.</param>
        /// <param name="compressionAlgorithm">Defines the compression algorithm that will be used to compress the JWT token payload.</param>
        /// <exception cref="ArgumentNullException">if <paramref name="payload"/> is null.</exception>
        /// <exception cref="ArgumentNullException">if <paramref name="signingCredentials"/> is null.</exception>
        /// <exception cref="ArgumentNullException">if <paramref name="encryptingCredentials"/> is null.</exception>
        /// <exception cref="ArgumentNullException">if <paramref name="compressionAlgorithm"/> is null.</exception>
        /// <returns>A JWE in compact serialization format.</returns>
        public virtual string CreateToken(string payload, SigningCredentials signingCredentials, EncryptingCredentials encryptingCredentials, string compressionAlgorithm)
        {
            if (string.IsNullOrEmpty(payload))
                throw LogHelper.LogArgumentNullException(nameof(payload));

            if (signingCredentials == null)
                throw LogHelper.LogArgumentNullException(nameof(signingCredentials));

            if (encryptingCredentials == null)
                throw LogHelper.LogArgumentNullException(nameof(encryptingCredentials));

            if (string.IsNullOrEmpty(compressionAlgorithm))
                throw LogHelper.LogArgumentNullException(nameof(compressionAlgorithm));

            return CreateTokenPrivate(payload, signingCredentials, encryptingCredentials, compressionAlgorithm, null, null, null);
        }

        /// <summary>
        /// Creates a JWE (Json Web Encryption).
        /// </summary>
        /// <param name="payload">A string containing JSON which represents the JWT token payload.</param>
        /// <param name="signingCredentials">Defines the security key and algorithm that will be used to sign the JWT.</param>
        /// <param name="encryptingCredentials">Defines the security key and algorithm that will be used to encrypt the JWT.</param>
        /// <param name="compressionAlgorithm">Defines the compression algorithm that will be used to compress the JWT token payload.</param>       
        /// <param name="additionalHeaderClaims">Defines the dictionary containing any custom header claims that need to be added to the outer JWT token header.</param>
        /// <param name="additionalInnerHeaderClaims">Defines the dictionary containing any custom header claims that need to be added to the inner JWT token header.</param>
        /// <exception cref="ArgumentNullException">if <paramref name="payload"/> is null.</exception>
        /// <exception cref="ArgumentNullException">if <paramref name="signingCredentials"/> is null.</exception>
        /// <exception cref="ArgumentNullException">if <paramref name="encryptingCredentials"/> is null.</exception>
        /// <exception cref="ArgumentNullException">if <paramref name="compressionAlgorithm"/> is null.</exception>
        /// <exception cref="ArgumentNullException">if <paramref name="additionalHeaderClaims"/> is null.</exception>
        /// <exception cref="SecurityTokenException">if <see cref="JwtHeaderParameterNames.Alg"/>, <see cref="JwtHeaderParameterNames.Kid"/>
        /// <see cref="JwtHeaderParameterNames.X5t"/>, <see cref="JwtHeaderParameterNames.Enc"/>, and/or <see cref="JwtHeaderParameterNames.Zip"/>
        /// are present inside of <paramref name="additionalHeaderClaims"/>.</exception>
        /// <returns>A JWE in compact serialization format.</returns>
        public virtual string CreateToken(
            string payload,
            SigningCredentials signingCredentials,
            EncryptingCredentials encryptingCredentials,
            string compressionAlgorithm,
            IDictionary<string, object> additionalHeaderClaims,
            IDictionary<string, object> additionalInnerHeaderClaims)
        {
            if (string.IsNullOrEmpty(payload))
                throw LogHelper.LogArgumentNullException(nameof(payload));

            if (signingCredentials == null)
                throw LogHelper.LogArgumentNullException(nameof(signingCredentials));

            if (encryptingCredentials == null)
                throw LogHelper.LogArgumentNullException(nameof(encryptingCredentials));

            if (string.IsNullOrEmpty(compressionAlgorithm))
                throw LogHelper.LogArgumentNullException(nameof(compressionAlgorithm));

            if (additionalHeaderClaims == null)
                throw LogHelper.LogArgumentNullException(nameof(additionalHeaderClaims));

            if (additionalInnerHeaderClaims == null)
                throw LogHelper.LogArgumentNullException(nameof(additionalInnerHeaderClaims));

            return CreateTokenPrivate(
                payload,
                signingCredentials,
                encryptingCredentials,
                compressionAlgorithm,
                additionalHeaderClaims,
                additionalInnerHeaderClaims,
                null);
        }

        /// <summary>
        /// Creates a JWE (Json Web Encryption).
        /// </summary>
        /// <param name="payload">A string containing JSON which represents the JWT token payload.</param>
        /// <param name="signingCredentials">Defines the security key and algorithm that will be used to sign the JWT.</param>
        /// <param name="encryptingCredentials">Defines the security key and algorithm that will be used to encrypt the JWT.</param>
        /// <param name="compressionAlgorithm">Defines the compression algorithm that will be used to compress the JWT token payload.</param>       
        /// <param name="additionalHeaderClaims">Defines the dictionary containing any custom header claims that need to be added to the outer JWT token header.</param>
        /// <exception cref="ArgumentNullException">if <paramref name="payload"/> is null.</exception>
        /// <exception cref="ArgumentNullException">if <paramref name="signingCredentials"/> is null.</exception>
        /// <exception cref="ArgumentNullException">if <paramref name="encryptingCredentials"/> is null.</exception>
        /// <exception cref="ArgumentNullException">if <paramref name="compressionAlgorithm"/> is null.</exception>
        /// <exception cref="ArgumentNullException">if <paramref name="additionalHeaderClaims"/> is null.</exception>
        /// <exception cref="SecurityTokenException">if <see cref="JwtHeaderParameterNames.Alg"/>, <see cref="JwtHeaderParameterNames.Kid"/>
        /// <see cref="JwtHeaderParameterNames.X5t"/>, <see cref="JwtHeaderParameterNames.Enc"/>, and/or <see cref="JwtHeaderParameterNames.Zip"/>
        /// are present inside of <paramref name="additionalHeaderClaims"/>.</exception>
        /// <returns>A JWE in compact serialization format.</returns>
        public virtual string CreateToken(
            string payload,
            SigningCredentials signingCredentials,
            EncryptingCredentials encryptingCredentials,
            string compressionAlgorithm,
            IDictionary<string, object> additionalHeaderClaims)
        {
            if (string.IsNullOrEmpty(payload))
                throw LogHelper.LogArgumentNullException(nameof(payload));

            if (signingCredentials == null)
                throw LogHelper.LogArgumentNullException(nameof(signingCredentials));

            if (encryptingCredentials == null)
                throw LogHelper.LogArgumentNullException(nameof(encryptingCredentials));

            if (string.IsNullOrEmpty(compressionAlgorithm))
                throw LogHelper.LogArgumentNullException(nameof(compressionAlgorithm));

            if (additionalHeaderClaims == null)
                throw LogHelper.LogArgumentNullException(nameof(additionalHeaderClaims));

            return CreateTokenPrivate(payload, signingCredentials, encryptingCredentials, compressionAlgorithm, additionalHeaderClaims, null, null);
        }

        private string CreateTokenPrivate(
            string payload,
            SigningCredentials signingCredentials,
            EncryptingCredentials encryptingCredentials,
            string compressionAlgorithm,
            IDictionary<string, object> additionalHeaderClaims,
            IDictionary<string, object> additionalInnerHeaderClaims,
            string tokenType)
        {
            if (additionalHeaderClaims?.Count > 0 && additionalHeaderClaims.Keys.Intersect(JwtTokenUtilities.DefaultHeaderParameters, StringComparer.OrdinalIgnoreCase).Any())
                throw LogHelper.LogExceptionMessage(new SecurityTokenException(LogHelper.FormatInvariant(LogMessages.IDX14116, LogHelper.MarkAsNonPII(nameof(additionalHeaderClaims)), LogHelper.MarkAsNonPII(string.Join(", ", JwtTokenUtilities.DefaultHeaderParameters)))));

            if (additionalInnerHeaderClaims?.Count > 0 && additionalInnerHeaderClaims.Keys.Intersect(JwtTokenUtilities.DefaultHeaderParameters, StringComparer.OrdinalIgnoreCase).Any())
                throw LogHelper.LogExceptionMessage(new SecurityTokenException(LogHelper.FormatInvariant(LogMessages.IDX14116, nameof(additionalInnerHeaderClaims), string.Join(", ", JwtTokenUtilities.DefaultHeaderParameters))));

            var header = CreateDefaultJWSHeader(signingCredentials, tokenType);

            if (encryptingCredentials == null && additionalHeaderClaims != null && additionalHeaderClaims.Count > 0)
                header.Merge(JObject.FromObject(additionalHeaderClaims));

            if (additionalInnerHeaderClaims != null && additionalInnerHeaderClaims.Count > 0)
                header.Merge(JObject.FromObject(additionalInnerHeaderClaims));

            var rawHeader = Base64UrlEncoder.Encode(Encoding.UTF8.GetBytes(header.ToString(Formatting.None)));
            JObject jsonPayload = null;
            try
            {
                if (SetDefaultTimesOnTokenCreation)
                {
                    jsonPayload = JObject.Parse(payload);
                    if (jsonPayload != null)
                    {
                        var now = EpochTime.GetIntDate(DateTime.UtcNow);
                        if (!jsonPayload.TryGetValue(JwtRegisteredClaimNames.Exp, out _))
                            jsonPayload.Add(JwtRegisteredClaimNames.Exp, now + TokenLifetimeInMinutes * 60);

                        if (!jsonPayload.TryGetValue(JwtRegisteredClaimNames.Iat, out _))
                            jsonPayload.Add(JwtRegisteredClaimNames.Iat, now);

                        if (!jsonPayload.TryGetValue(JwtRegisteredClaimNames.Nbf, out _))
                            jsonPayload.Add(JwtRegisteredClaimNames.Nbf, now);
                    }
                }
            }
            catch(Exception ex)
            {
                LogHelper.LogExceptionMessage(new SecurityTokenException(LogHelper.FormatInvariant(LogMessages.IDX14307, ex, payload)));
            }

            payload = jsonPayload != null ? jsonPayload.ToString(Formatting.None) : payload;
            var rawPayload = Base64UrlEncoder.Encode(Encoding.UTF8.GetBytes(payload));
            var message = rawHeader + "." + rawPayload;
            var rawSignature = signingCredentials == null ? string.Empty : JwtTokenUtilities.CreateEncodedSignature(message, signingCredentials);

            if (encryptingCredentials != null)
            {
                additionalHeaderClaims = AddCtyClaimDefaultValue(additionalHeaderClaims, encryptingCredentials.SetDefaultCtyClaim);

                return EncryptTokenPrivate(message + "." + rawSignature, encryptingCredentials, compressionAlgorithm, additionalHeaderClaims, tokenType);
            }

            return message + "." + rawSignature;
        }

        /// <summary>
        /// Compress a JWT token string.
        /// </summary>
        /// <param name="token"></param>
        /// <param name="compressionAlgorithm"></param>
        /// <exception cref="ArgumentNullException">if <paramref name="token"/> is null.</exception>
        /// <exception cref="ArgumentNullException">if <paramref name="compressionAlgorithm"/> is null.</exception>
        /// <exception cref="NotSupportedException">if the compression algorithm is not supported.</exception>
        /// <returns>Compressed JWT token bytes.</returns>
        private static byte[] CompressToken(string token, string compressionAlgorithm)
        {
            if (token == null)
                throw LogHelper.LogArgumentNullException(nameof(token));

            if (string.IsNullOrEmpty(compressionAlgorithm))
                throw LogHelper.LogArgumentNullException(nameof(compressionAlgorithm));

            if (!CompressionProviderFactory.Default.IsSupportedAlgorithm(compressionAlgorithm))
                throw LogHelper.LogExceptionMessage(new NotSupportedException(LogHelper.FormatInvariant(TokenLogMessages.IDX10682, LogHelper.MarkAsNonPII(compressionAlgorithm))));

            var compressionProvider = CompressionProviderFactory.Default.CreateCompressionProvider(compressionAlgorithm);

            return compressionProvider.Compress(Encoding.UTF8.GetBytes(token)) ?? throw LogHelper.LogExceptionMessage(new InvalidOperationException(LogHelper.FormatInvariant(TokenLogMessages.IDX10680, LogHelper.MarkAsNonPII(compressionAlgorithm))));
        }

        private static StringComparison GetStringComparisonRuleIf509(SecurityKey securityKey) => (securityKey is X509SecurityKey)
                            ? StringComparison.OrdinalIgnoreCase : StringComparison.Ordinal;

        private static StringComparison GetStringComparisonRuleIf509OrECDsa(SecurityKey securityKey) => (securityKey is X509SecurityKey
                            || securityKey is ECDsaSecurityKey)
                            ? StringComparison.OrdinalIgnoreCase : StringComparison.Ordinal;

        /// <summary>
        /// Creates a <see cref="ClaimsIdentity"/> from a <see cref="JsonWebToken"/>.
        /// </summary>
        /// <param name="jwtToken">The <see cref="JsonWebToken"/> to use as a <see cref="Claim"/> source.</param>
        /// <param name="validationParameters"> Contains parameters for validating the token.</param>
        /// <returns>A <see cref="ClaimsIdentity"/> containing the <see cref="JsonWebToken.Claims"/>.</returns>
        protected virtual ClaimsIdentity CreateClaimsIdentity(JsonWebToken jwtToken, TokenValidationParameters validationParameters)
        {
            _ = jwtToken ?? throw LogHelper.LogArgumentNullException(nameof(jwtToken));

            return CreateClaimsIdentityPrivate(jwtToken, validationParameters, GetActualIssuer(jwtToken));
        }

        /// <summary>
        /// Creates a <see cref="ClaimsIdentity"/> from a <see cref="JsonWebToken"/> with the specified issuer.
        /// </summary>
        /// <param name="jwtToken">The <see cref="JsonWebToken"/> to use as a <see cref="Claim"/> source.</param>
        /// <param name="validationParameters">Contains parameters for validating the token.</param>
        /// <param name="issuer">Specifies the issuer for the <see cref="ClaimsIdentity"/>.</param>
        /// <returns>A <see cref="ClaimsIdentity"/> containing the <see cref="JsonWebToken.Claims"/>.</returns>
        protected virtual ClaimsIdentity CreateClaimsIdentity(JsonWebToken jwtToken, TokenValidationParameters validationParameters, string issuer)
        {
            _ = jwtToken ?? throw LogHelper.LogArgumentNullException(nameof(jwtToken));

            if (string.IsNullOrWhiteSpace(issuer))
                issuer = GetActualIssuer(jwtToken);

            return CreateClaimsIdentityPrivate(jwtToken, validationParameters, issuer);
        }

        private static string GetActualIssuer(JsonWebToken jwtToken)
        {
            string actualIssuer = jwtToken.Issuer;
            if (string.IsNullOrWhiteSpace(actualIssuer))
            {
                LogHelper.LogVerbose(TokenLogMessages.IDX10244, ClaimsIdentity.DefaultIssuer);
                actualIssuer = ClaimsIdentity.DefaultIssuer;
            }

            return actualIssuer;
        }

        private ClaimsIdentity CreateClaimsIdentityPrivate(JsonWebToken jwtToken, TokenValidationParameters validationParameters, string issuer)
        {
            _ = validationParameters ?? throw LogHelper.LogArgumentNullException(nameof(validationParameters));

            ClaimsIdentity identity = validationParameters.CreateClaimsIdentity(jwtToken, issuer);
            foreach (Claim jwtClaim in jwtToken.Claims)
            {
                string claimType = jwtClaim.Type;
                if (claimType == ClaimTypes.Actor)
                {
                    if (identity.Actor != null)
                        throw LogHelper.LogExceptionMessage(new InvalidOperationException(LogHelper.FormatInvariant(LogMessages.IDX14112, LogHelper.MarkAsNonPII(JwtRegisteredClaimNames.Actort), jwtClaim.Value)));

                    if (CanReadToken(jwtClaim.Value))
                    {
                        JsonWebToken actor = ReadToken(jwtClaim.Value) as JsonWebToken;
                        identity.Actor = CreateClaimsIdentity(actor, validationParameters, issuer);
                    }
                }

                if (jwtClaim.Properties.Count == 0)
                {
                    identity.AddClaim(new Claim(claimType, jwtClaim.Value, jwtClaim.ValueType, issuer, issuer, identity));
                }
                else
                {
                    Claim claim = new Claim(claimType, jwtClaim.Value, jwtClaim.ValueType, issuer, issuer, identity);

                    foreach (var kv in jwtClaim.Properties)
                        claim.Properties[kv.Key] = kv.Value;

                    identity.AddClaim(claim);
                }
            }

            return identity;
        }

        /// <summary>
        /// Decrypts a JWE and returns the clear text 
        /// </summary>
        /// <param name="jwtToken">the JWE that contains the cypher text.</param>
        /// <param name="validationParameters">contains crypto material.</param>
        /// <returns>the decoded / cleartext contents of the JWE.</returns>
        /// <exception cref="ArgumentNullException">if <paramref name="jwtToken"/> is null.</exception>
        /// <exception cref="ArgumentNullException">if <paramref name="validationParameters"/>  is null.</exception>
        /// <exception cref="SecurityTokenException">if '<paramref name="jwtToken"/> .Enc' is null or empty.</exception>
        /// <exception cref="SecurityTokenDecompressionFailedException">if decompression failed.</exception>
        /// <exception cref="SecurityTokenEncryptionKeyNotFoundException">if '<paramref name="jwtToken"/> .Kid' is not null AND decryption fails.</exception>
        /// <exception cref="SecurityTokenDecryptionFailedException">if the JWE was not able to be decrypted.</exception>
        public string DecryptToken(JsonWebToken jwtToken, TokenValidationParameters validationParameters)
        {
            if (jwtToken == null)
                throw LogHelper.LogArgumentNullException(nameof(jwtToken));

            if (validationParameters == null)
                throw LogHelper.LogArgumentNullException(nameof(validationParameters));

            if (string.IsNullOrEmpty(jwtToken.Enc))
                throw LogHelper.LogExceptionMessage(new SecurityTokenException(LogHelper.FormatInvariant(TokenLogMessages.IDX10612)));

            var keys = GetContentEncryptionKeys(jwtToken, validationParameters);
            return JwtTokenUtilities.DecryptJwtToken(
                jwtToken,
                validationParameters,
                new JwtTokenDecryptionParameters
                {
                    DecompressionFunction = JwtTokenUtilities.DecompressToken,
                    Keys = keys
                });
        }

        /// <summary>
        /// Encrypts a JWS.
        /// </summary>
        /// <param name="innerJwt">A 'JSON Web Token' (JWT) in JWS Compact Serialization Format.</param>
        /// <param name="encryptingCredentials">Defines the security key and algorithm that will be used to encrypt the <paramref name="innerJwt"/>.</param>
        /// <exception cref="ArgumentNullException">if <paramref name="innerJwt"/> is null or empty.</exception>
        /// <exception cref="ArgumentNullException">if <paramref name="encryptingCredentials"/> is null.</exception>
        /// <exception cref="ArgumentException">if both <see cref="EncryptingCredentials.CryptoProviderFactory"/> and <see cref="EncryptingCredentials.Key"/>.<see cref="CryptoProviderFactory"/> are null.</exception>
        /// <exception cref="SecurityTokenEncryptionFailedException">if the CryptoProviderFactory being used does not support the <see cref="EncryptingCredentials.Enc"/> (algorithm), <see cref="EncryptingCredentials.Key"/> pair.</exception>
        /// <exception cref="SecurityTokenEncryptionFailedException">if unable to create a token encryption provider for the <see cref="EncryptingCredentials.Enc"/> (algorithm), <see cref="EncryptingCredentials.Key"/> pair.</exception>
        /// <exception cref="SecurityTokenEncryptionFailedException">if encryption fails using the <see cref="EncryptingCredentials.Enc"/> (algorithm), <see cref="EncryptingCredentials.Key"/> pair.</exception>
        /// <exception cref="SecurityTokenEncryptionFailedException">if not using one of the supported content encryption key (CEK) algorithms: 128, 384 or 512 AesCbcHmac (this applies in the case of key wrap only, not direct encryption).</exception>
        public string EncryptToken(string innerJwt, EncryptingCredentials encryptingCredentials)
        {
            if (string.IsNullOrEmpty(innerJwt))
                throw LogHelper.LogArgumentNullException(nameof(innerJwt));

            if (encryptingCredentials == null)
                throw LogHelper.LogArgumentNullException(nameof(encryptingCredentials));

            return EncryptTokenPrivate(innerJwt, encryptingCredentials, null, null, null);
        }

        /// <summary>
        /// Encrypts a JWS.
        /// </summary>
        /// <param name="innerJwt">A 'JSON Web Token' (JWT) in JWS Compact Serialization Format.</param>
        /// <param name="encryptingCredentials">Defines the security key and algorithm that will be used to encrypt the <paramref name="innerJwt"/>.</param>
        /// <param name="additionalHeaderClaims">Defines the dictionary containing any custom header claims that need to be added to the outer JWT token header.</param>
        /// <exception cref="ArgumentNullException">if <paramref name="innerJwt"/> is null or empty.</exception>
        /// <exception cref="ArgumentNullException">if <paramref name="encryptingCredentials"/> is null.</exception>
        /// <exception cref="ArgumentNullException">if <paramref name="additionalHeaderClaims"/> is null.</exception>
        /// <exception cref="ArgumentException">if both <see cref="EncryptingCredentials.CryptoProviderFactory"/> and <see cref="EncryptingCredentials.Key"/>.<see cref="CryptoProviderFactory"/> are null.</exception>
        /// <exception cref="SecurityTokenEncryptionFailedException">if the CryptoProviderFactory being used does not support the <see cref="EncryptingCredentials.Enc"/> (algorithm), <see cref="EncryptingCredentials.Key"/> pair.</exception>
        /// <exception cref="SecurityTokenEncryptionFailedException">if unable to create a token encryption provider for the <see cref="EncryptingCredentials.Enc"/> (algorithm), <see cref="EncryptingCredentials.Key"/> pair.</exception>
        /// <exception cref="SecurityTokenEncryptionFailedException">if encryption fails using the <see cref="EncryptingCredentials.Enc"/> (algorithm), <see cref="EncryptingCredentials.Key"/> pair.</exception>
        /// <exception cref="SecurityTokenEncryptionFailedException">if not using one of the supported content encryption key (CEK) algorithms: 128, 384 or 512 AesCbcHmac (this applies in the case of key wrap only, not direct encryption).</exception>
        public string EncryptToken(string innerJwt, EncryptingCredentials encryptingCredentials, IDictionary<string, object> additionalHeaderClaims)
        {
            if (string.IsNullOrEmpty(innerJwt))
                throw LogHelper.LogArgumentNullException(nameof(innerJwt));

            if (encryptingCredentials == null)
                throw LogHelper.LogArgumentNullException(nameof(encryptingCredentials));

            if (additionalHeaderClaims == null)
                throw LogHelper.LogArgumentNullException(nameof(additionalHeaderClaims));

            return EncryptTokenPrivate(innerJwt, encryptingCredentials, null, additionalHeaderClaims, null);
        }

        /// <summary>
        /// Encrypts a JWS.
        /// </summary>
        /// <param name="innerJwt">A 'JSON Web Token' (JWT) in JWS Compact Serialization Format.</param>
        /// <param name="encryptingCredentials">Defines the security key and algorithm that will be used to encrypt the <paramref name="innerJwt"/>.</param>
        /// <param name="algorithm">Defines the compression algorithm that will be used to compress the 'innerJwt'.</param>
        /// <exception cref="ArgumentNullException">if <paramref name="innerJwt"/> is null or empty.</exception>
        /// <exception cref="ArgumentNullException">if <paramref name="encryptingCredentials"/> is null.</exception>
        /// <exception cref="ArgumentNullException">if <paramref name="algorithm"/> is null or empty.</exception>
        /// <exception cref="ArgumentException">if both <see cref="EncryptingCredentials.CryptoProviderFactory"/> and <see cref="EncryptingCredentials.Key"/>.<see cref="CryptoProviderFactory"/> are null.</exception>
        /// <exception cref="SecurityTokenEncryptionFailedException">if the CryptoProviderFactory being used does not support the <see cref="EncryptingCredentials.Enc"/> (algorithm), <see cref="EncryptingCredentials.Key"/> pair.</exception>
        /// <exception cref="SecurityTokenEncryptionFailedException">if unable to create a token encryption provider for the <see cref="EncryptingCredentials.Enc"/> (algorithm), <see cref="EncryptingCredentials.Key"/> pair.</exception>
        /// <exception cref="SecurityTokenCompressionFailedException">if compression using <paramref name="algorithm"/> fails.</exception>
        /// <exception cref="SecurityTokenEncryptionFailedException">if encryption fails using the <see cref="EncryptingCredentials.Enc"/> (algorithm), <see cref="EncryptingCredentials.Key"/> pair.</exception>
        /// <exception cref="SecurityTokenEncryptionFailedException">if not using one of the supported content encryption key (CEK) algorithms: 128, 384 or 512 AesCbcHmac (this applies in the case of key wrap only, not direct encryption).</exception>
        public string EncryptToken(string innerJwt, EncryptingCredentials encryptingCredentials, string algorithm)
        {
            if (string.IsNullOrEmpty(innerJwt))
                throw LogHelper.LogArgumentNullException(nameof(innerJwt));

            if (encryptingCredentials == null)
                throw LogHelper.LogArgumentNullException(nameof(encryptingCredentials));

            if (string.IsNullOrEmpty(algorithm))
                throw LogHelper.LogArgumentNullException(nameof(algorithm));

            return EncryptTokenPrivate(innerJwt, encryptingCredentials, algorithm, null, null);
        }

        /// <summary>
        /// Encrypts a JWS.
        /// </summary>
        /// <param name="innerJwt">A 'JSON Web Token' (JWT) in JWS Compact Serialization Format.</param>
        /// <param name="encryptingCredentials">Defines the security key and algorithm that will be used to encrypt the <paramref name="innerJwt"/>.</param>
        /// <param name="algorithm">Defines the compression algorithm that will be used to compress the <paramref name="innerJwt"/></param>
        /// <param name="additionalHeaderClaims">Defines the dictionary containing any custom header claims that need to be added to the outer JWT token header.</param>
        /// <exception cref="ArgumentNullException">if <paramref name="innerJwt"/> is null or empty.</exception>
        /// <exception cref="ArgumentNullException">if <paramref name="encryptingCredentials"/> is null.</exception>
        /// <exception cref="ArgumentNullException">if <paramref name="algorithm"/> is null or empty.</exception>
        /// <exception cref="ArgumentNullException">if <paramref name="additionalHeaderClaims"/> is null or empty.</exception>
        /// <exception cref="ArgumentException">if both <see cref="EncryptingCredentials.CryptoProviderFactory"/> and <see cref="EncryptingCredentials.Key"/>.<see cref="CryptoProviderFactory"/> are null.</exception>
        /// <exception cref="SecurityTokenEncryptionFailedException">if the CryptoProviderFactory being used does not support the <see cref="EncryptingCredentials.Enc"/> (algorithm), <see cref="EncryptingCredentials.Key"/> pair.</exception>
        /// <exception cref="SecurityTokenEncryptionFailedException">if unable to create a token encryption provider for the <see cref="EncryptingCredentials.Enc"/> (algorithm), <see cref="EncryptingCredentials.Key"/> pair.</exception>
        /// <exception cref="SecurityTokenCompressionFailedException">if compression using 'algorithm' fails.</exception>
        /// <exception cref="SecurityTokenEncryptionFailedException">if encryption fails using the <see cref="EncryptingCredentials.Enc"/> (algorithm), <see cref="EncryptingCredentials.Key"/> pair.</exception>
        /// <exception cref="SecurityTokenEncryptionFailedException">if not using one of the supported content encryption key (CEK) algorithms: 128, 384 or 512 AesCbcHmac (this applies in the case of key wrap only, not direct encryption).</exception>
        public string EncryptToken(string innerJwt, EncryptingCredentials encryptingCredentials, string algorithm, IDictionary<string, object> additionalHeaderClaims)
        {
            if (string.IsNullOrEmpty(innerJwt))
                throw LogHelper.LogArgumentNullException(nameof(innerJwt));

            if (encryptingCredentials == null)
                throw LogHelper.LogArgumentNullException(nameof(encryptingCredentials));

            if (string.IsNullOrEmpty(algorithm))
                throw LogHelper.LogArgumentNullException(nameof(algorithm));

            if (additionalHeaderClaims == null)
                throw LogHelper.LogArgumentNullException(nameof(additionalHeaderClaims));

            return EncryptTokenPrivate(innerJwt, encryptingCredentials, algorithm, additionalHeaderClaims, null);
        }

        private static string EncryptTokenPrivate(string innerJwt, EncryptingCredentials encryptingCredentials, string compressionAlgorithm, IDictionary<string, object> additionalHeaderClaims, string tokenType)
        {
            var cryptoProviderFactory = encryptingCredentials.CryptoProviderFactory ?? encryptingCredentials.Key.CryptoProviderFactory;

            if (cryptoProviderFactory == null)
                throw LogHelper.LogExceptionMessage(new ArgumentException(TokenLogMessages.IDX10620));

            byte[] wrappedKey = null;
            SecurityKey securityKey = JwtTokenUtilities.GetSecurityKey(encryptingCredentials, cryptoProviderFactory, additionalHeaderClaims, out wrappedKey);

            using (var encryptionProvider = cryptoProviderFactory.CreateAuthenticatedEncryptionProvider(securityKey, encryptingCredentials.Enc))
            {
                if (encryptionProvider == null)
                    throw LogHelper.LogExceptionMessage(new SecurityTokenEncryptionFailedException(LogMessages.IDX14103));

                var header = CreateDefaultJWEHeader(encryptingCredentials, compressionAlgorithm, tokenType);
                if (additionalHeaderClaims != null)
                    header.Merge(JObject.FromObject(additionalHeaderClaims));

                byte[] plainText;
                if (!string.IsNullOrEmpty(compressionAlgorithm))
                {
                    try
                    {
                        plainText = CompressToken(innerJwt, compressionAlgorithm);
                    }
                    catch (Exception ex)
                    {
                        throw LogHelper.LogExceptionMessage(new SecurityTokenCompressionFailedException(LogHelper.FormatInvariant(TokenLogMessages.IDX10680, LogHelper.MarkAsNonPII(compressionAlgorithm)), ex));
                    }
                }
                else
                {
                    plainText = Encoding.UTF8.GetBytes(innerJwt);
                }

                try
                {
                    var rawHeader = Base64UrlEncoder.Encode(Encoding.UTF8.GetBytes(header.ToString(Formatting.None)));
                    var encryptionResult = encryptionProvider.Encrypt(plainText, Encoding.ASCII.GetBytes(rawHeader));
                    return JwtConstants.DirectKeyUseAlg.Equals(encryptingCredentials.Alg) ?
                        string.Join(".", rawHeader, string.Empty, Base64UrlEncoder.Encode(encryptionResult.IV), Base64UrlEncoder.Encode(encryptionResult.Ciphertext), Base64UrlEncoder.Encode(encryptionResult.AuthenticationTag)):
                        string.Join(".", rawHeader, Base64UrlEncoder.Encode(wrappedKey), Base64UrlEncoder.Encode(encryptionResult.IV), Base64UrlEncoder.Encode(encryptionResult.Ciphertext), Base64UrlEncoder.Encode(encryptionResult.AuthenticationTag));
                }
                catch (Exception ex)
                {
                    throw LogHelper.LogExceptionMessage(new SecurityTokenEncryptionFailedException(LogHelper.FormatInvariant(TokenLogMessages.IDX10616, LogHelper.MarkAsNonPII(encryptingCredentials.Enc), encryptingCredentials.Key), ex));
                }
            }
        }

        internal IEnumerable<SecurityKey> GetContentEncryptionKeys(JsonWebToken jwtToken, TokenValidationParameters validationParameters)
        {
            IEnumerable<SecurityKey> keys = null;

            if (validationParameters.TokenDecryptionKeyResolver != null)
            {
                keys = validationParameters.TokenDecryptionKeyResolver(jwtToken.EncodedToken, jwtToken, jwtToken.Kid, validationParameters);
            }
            else
            {
                var key = ResolveTokenDecryptionKey(jwtToken.EncodedToken, jwtToken, validationParameters);
                if (key != null)
                    keys = new List<SecurityKey> { key };
            }

            // on decryption for ECDH-ES, we get the public key from the EPK value see: https://datatracker.ietf.org/doc/html/rfc7518#appendix-C
            // we need the ECDSASecurityKey for the receiver, use TokenValidationParameters.TokenDecryptionKey

            // control gets here if:
            // 1. User specified delegate: TokenDecryptionKeyResolver returned null
            // 2. ResolveTokenDecryptionKey returned null
            // Try all the keys. This is the degenerate case, not concerned about perf.
            if (keys == null)
                keys = JwtTokenUtilities.GetAllDecryptionKeys(validationParameters);

            if (jwtToken.Alg.Equals(JwtConstants.DirectKeyUseAlg, StringComparison.Ordinal)
                || jwtToken.Alg.Equals(SecurityAlgorithms.EcdhEs, StringComparison.Ordinal))
                return keys;

            var unwrappedKeys = new List<SecurityKey>();
            // keep track of exceptions thrown, keys that were tried
            var exceptionStrings = new StringBuilder();
            var keysAttempted = new StringBuilder();
            foreach (var key in keys)
            {
                try
                {
#if NET472 || NET6_0
                    if (SupportedAlgorithms.EcdsaWrapAlgorithms.Contains(jwtToken.Alg))
                    {
                        // on decryption we get the public key from the EPK value see: https://datatracker.ietf.org/doc/html/rfc7518#appendix-C
                        var ecdhKeyExchangeProvider = new EcdhKeyExchangeProvider(
                            key as ECDsaSecurityKey,
                            validationParameters.TokenDecryptionKey as ECDsaSecurityKey,
                            jwtToken.Alg,
                            jwtToken.Enc);
                        jwtToken.TryGetHeaderValue(JwtHeaderParameterNames.Apu, out string apu);
                        jwtToken.TryGetHeaderValue(JwtHeaderParameterNames.Apv, out string apv);
                        SecurityKey kdf = ecdhKeyExchangeProvider.GenerateKdf(apu, apv);
                        var kwp = key.CryptoProviderFactory.CreateKeyWrapProviderForUnwrap(kdf, ecdhKeyExchangeProvider.GetEncryptionAlgorithm());
                        var unwrappedKey = kwp.UnwrapKey(Base64UrlEncoder.DecodeBytes(jwtToken.EncryptedKey));
                        unwrappedKeys.Add(new SymmetricSecurityKey(unwrappedKey));
                    }
                    else
#endif
                    if (key.CryptoProviderFactory.IsSupportedAlgorithm(jwtToken.Alg, key))
                    {
                        var kwp = key.CryptoProviderFactory.CreateKeyWrapProviderForUnwrap(key, jwtToken.Alg);
                        var unwrappedKey = kwp.UnwrapKey(jwtToken.EncryptedKeyBytes);
                        unwrappedKeys.Add(new SymmetricSecurityKey(unwrappedKey));
                    }
                }
                catch (Exception ex)
                {
                    exceptionStrings.AppendLine(ex.ToString());
                }

                keysAttempted.AppendLine(key.ToString());
            }

            if (unwrappedKeys.Count > 0 && exceptionStrings.Length == 0)
                return unwrappedKeys;
            else
                throw LogHelper.LogExceptionMessage(new SecurityTokenKeyWrapException(LogHelper.FormatInvariant(TokenLogMessages.IDX10618, keysAttempted, exceptionStrings, jwtToken)));
        }

        /// <summary>
        /// Returns a <see cref="SecurityKey"/> to use when decrypting a JWE.
        /// </summary>
        /// <param name="token">The <see cref="string"/> the token that is being decrypted.</param>
        /// <param name="jwtToken">The <see cref="JsonWebToken"/> that is being decrypted.</param>
        /// <param name="validationParameters">A <see cref="TokenValidationParameters"/>  required for validation.</param>
        /// <returns>Returns a <see cref="SecurityKey"/> to use for signature validation.</returns>
        /// <remarks>If key fails to resolve, then null is returned</remarks>
        protected virtual SecurityKey ResolveTokenDecryptionKey(string token, JsonWebToken jwtToken, TokenValidationParameters validationParameters)
        {
            if (jwtToken == null)
                throw LogHelper.LogArgumentNullException(nameof(jwtToken));

            if (validationParameters == null)
                throw LogHelper.LogArgumentNullException(nameof(validationParameters));

            StringComparison stringComparison = GetStringComparisonRuleIf509OrECDsa(validationParameters.TokenDecryptionKey);
            if (!string.IsNullOrEmpty(jwtToken.Kid))
            {
                if (validationParameters.TokenDecryptionKey != null
                    && string.Equals(validationParameters.TokenDecryptionKey.KeyId, jwtToken.Kid, stringComparison))
                    return validationParameters.TokenDecryptionKey;

                if (validationParameters.TokenDecryptionKeys != null)
                {
                    foreach (var key in validationParameters.TokenDecryptionKeys)
                    {
                        if (key != null && string.Equals(key.KeyId, jwtToken.Kid, GetStringComparisonRuleIf509OrECDsa(key)))
                            return key;
                    }
                }
            }

            if (!string.IsNullOrEmpty(jwtToken.X5t))
            {
                if (validationParameters.TokenDecryptionKey != null)
                {
                    if (string.Equals(validationParameters.TokenDecryptionKey.KeyId, jwtToken.X5t, stringComparison))
                        return validationParameters.TokenDecryptionKey;

                    var x509Key = validationParameters.TokenDecryptionKey as X509SecurityKey;
                    if (x509Key != null && string.Equals(x509Key.X5t, jwtToken.X5t, StringComparison.OrdinalIgnoreCase))
                        return validationParameters.TokenDecryptionKey;
                }

                if (validationParameters.TokenDecryptionKeys != null)
                {
                    foreach (var key in validationParameters.TokenDecryptionKeys)
                    {
                        if (key != null && string.Equals(key.KeyId, jwtToken.X5t, GetStringComparisonRuleIf509(key)))
                            return key;

                        var x509Key = key as X509SecurityKey;
                        if (x509Key != null && string.Equals(x509Key.X5t, jwtToken.X5t, StringComparison.OrdinalIgnoreCase))
                            return key;
                    }
                }
            }

            return null;
        }

        /// <summary>
        /// Converts a string into an instance of <see cref="JsonWebToken"/>.
        /// </summary>
        /// <param name="token">A 'JSON Web Token' (JWT) in JWS or JWE Compact Serialization Format.</param>
        /// <returns>A <see cref="JsonWebToken"/></returns>
        /// <exception cref="ArgumentNullException"><paramref name="token"/> is null or empty.</exception>
        /// <exception cref="ArgumentException">'token.Length' is greater than <see cref="TokenHandler.MaximumTokenSizeInBytes"/>.</exception>
        /// <remarks><para>If the <paramref name="token"/> is in JWE Compact Serialization format, only the protected header will be deserialized.</para>
        /// This method is unable to decrypt the payload. Use <see cref="ValidateToken(string, TokenValidationParameters)"/>to obtain the payload.</remarks>
        public virtual JsonWebToken ReadJsonWebToken(string token)
        {
            if (string.IsNullOrEmpty(token))
                throw LogHelper.LogArgumentNullException(nameof(token));

            if (token.Length > MaximumTokenSizeInBytes)
                throw LogHelper.LogExceptionMessage(new ArgumentException(LogHelper.FormatInvariant(TokenLogMessages.IDX10209, LogHelper.MarkAsNonPII(token.Length), LogHelper.MarkAsNonPII(MaximumTokenSizeInBytes))));

            return new JsonWebToken(token);
        }

        /// <summary>
        /// Converts a string into an instance of <see cref="JsonWebToken"/>.
        /// </summary>
        /// <param name="token">A 'JSON Web Token' (JWT) in JWS or JWE Compact Serialization Format.</param>
        /// <returns>A <see cref="JsonWebToken"/></returns>
        /// <exception cref="ArgumentNullException"><paramref name="token"/> is null or empty.</exception>
        /// <exception cref="ArgumentException">'token.Length' is greater than <see cref="TokenHandler.MaximumTokenSizeInBytes"/>.</exception>
        public override SecurityToken ReadToken(string token)
        {
            return ReadJsonWebToken(token);
        }

        /// <summary>
        /// Validates a JWS or a JWE.
        /// </summary>
        /// <param name="token">A 'JSON Web Token' (JWT) in JWS or JWE Compact Serialization Format.</param>
        /// <param name="validationParameters">A <see cref="TokenValidationParameters"/>  required for validation.</param>
        /// <returns>A <see cref="TokenValidationResult"/></returns>
        public virtual TokenValidationResult ValidateToken(string token, TokenValidationParameters validationParameters)
        {
            return ValidateTokenAsync(token, validationParameters).ConfigureAwait(false).GetAwaiter().GetResult();
        }

        /// <inheritdoc/>
        public override async Task<TokenValidationResult> ValidateTokenAsync(string token, TokenValidationParameters validationParameters)
        {
            if (string.IsNullOrEmpty(token))
                return new TokenValidationResult { Exception = LogHelper.LogArgumentNullException(nameof(token)), IsValid = false };

            if (validationParameters == null)
                return new TokenValidationResult { Exception = LogHelper.LogArgumentNullException(nameof(validationParameters)), IsValid = false };

            if (token.Length > MaximumTokenSizeInBytes)
                return new TokenValidationResult { Exception = LogHelper.LogExceptionMessage(new ArgumentException(LogHelper.FormatInvariant(TokenLogMessages.IDX10209, LogHelper.MarkAsNonPII(token.Length), LogHelper.MarkAsNonPII(MaximumTokenSizeInBytes)))), IsValid = false };

            try
            {
                TokenValidationResult result = ReadToken(token, validationParameters);
                if (result.IsValid)
                    return await ValidateTokenAsync(result.SecurityToken as JsonWebToken, validationParameters).ConfigureAwait(false);

                return result;
            }
            catch (Exception ex)
            {
                return new TokenValidationResult
                {
                    Exception = ex,
                    IsValid = false
                };
            }
        }

        private static TokenValidationResult ReadToken(string token, TokenValidationParameters validationParameters)
        {
            JsonWebToken jsonWebToken = null;
            if (validationParameters.TokenReader != null)
            {
                var securityToken = validationParameters.TokenReader(token, validationParameters);
                if (securityToken == null)
                    throw LogHelper.LogExceptionMessage(new SecurityTokenInvalidSignatureException(LogHelper.FormatInvariant(TokenLogMessages.IDX10510, token)));

                jsonWebToken = securityToken as JsonWebToken;
                if (jsonWebToken == null)
                    throw LogHelper.LogExceptionMessage(new SecurityTokenInvalidSignatureException(LogHelper.FormatInvariant(TokenLogMessages.IDX10509, typeof(JsonWebToken), securityToken.GetType(), token)));
            }
            else
            {
#pragma warning disable CA1031 // Do not catch general exception types
                try
                {
                    jsonWebToken = new JsonWebToken(token);
                }
                catch (Exception)
                {
                    return new TokenValidationResult
                    {
                        Exception = LogHelper.LogExceptionMessage(new ArgumentException(LogHelper.FormatInvariant(LogMessages.IDX14100, token))),
                        IsValid = false
                    };
                }
#pragma warning restore CA1031 // Do not catch general exception types
            }

            return new TokenValidationResult
            {
                SecurityToken = jsonWebToken,
                IsValid = true
            };
        }

        /// <summary>
        ///  Private method for token validation, responsible for:
        ///  (1) Obtaining a configuration from the <see cref="TokenValidationParameters.ConfigurationManager"/>.
        ///  (2) Revalidating using the Last Known Good Configuration (if present), and obtaining a refreshed configuration (if necessary) and revalidating using it.
        /// </summary>
        /// <param name="jsonWebToken">The JWT token</param>
        /// <param name="validationParameters">The <see cref="TokenValidationParameters"/> to be used for validation.</param>
        /// <returns></returns>
        private async Task<TokenValidationResult> ValidateTokenAsync(JsonWebToken jsonWebToken, TokenValidationParameters validationParameters)
        {
            BaseConfiguration currentConfiguration = null;
            if (validationParameters.ConfigurationManager != null)
            {
                try
                {
                    currentConfiguration = await validationParameters.ConfigurationManager.GetBaseConfigurationAsync(CancellationToken.None).ConfigureAwait(false);
                }
#pragma warning disable CA1031 // Do not catch general exception types
                catch (Exception ex)
#pragma warning restore CA1031 // Do not catch general exception types
                {
                    // The exception is not re-thrown as the TokenValidationParameters may have the issuer and signing key set
                    // directly on them, allowing the library to continue with token validation.
                    LogHelper.LogWarning(LogHelper.FormatInvariant(TokenLogMessages.IDX10261, validationParameters.ConfigurationManager.MetadataAddress, ex.ToString()));
                }
            }

            TokenValidationResult tokenValidationResult = ValidateToken(jsonWebToken, validationParameters, currentConfiguration);
            if (validationParameters.ConfigurationManager != null)
            {
                if (tokenValidationResult.IsValid)
                {
                    // Set current configuration as LKG if it exists and has not already been set as the LKG.
                    if (currentConfiguration != null && !ReferenceEquals(currentConfiguration, validationParameters.ConfigurationManager.LastKnownGoodConfiguration))
                        validationParameters.ConfigurationManager.LastKnownGoodConfiguration = currentConfiguration;

                    return tokenValidationResult;
                }
                // using 'GetType()' instead of 'is' as SecurityTokenUnableToValidException (and others) extend SecurityTokenInvalidSignatureException
                // we want to make sure that the clause for SecurityTokenUnableToValidateException is hit so that the ValidationFailure is checked
                else if (TokenUtilities.IsRecoverableException(tokenValidationResult.Exception))
                {
                    if (TokenUtilities.IsRecoverableConfiguration(validationParameters, currentConfiguration, out currentConfiguration))
                    {
                        validationParameters.ValidateWithLKG = true;
                        tokenValidationResult = ValidateToken(jsonWebToken, validationParameters, currentConfiguration);

                        if (tokenValidationResult.IsValid)
                            return tokenValidationResult;
                    }

                    // If we were still unable to validate, attempt to refresh the configuration and validate using it
                    // but ONLY if the currentConfiguration is not null. We want to avoid refreshing the configuration on
                    // retrieval error as this case should have already been hit before. This refresh handles the case
                    // where a new valid configuration was somehow published during validation time.
                    if (currentConfiguration != null)
                    {
                        validationParameters.ConfigurationManager.RequestRefresh();
                        validationParameters.RefreshBeforeValidation = true;
                        var lastConfig = currentConfiguration;
                        currentConfiguration = validationParameters.ConfigurationManager.GetBaseConfigurationAsync(CancellationToken.None).GetAwaiter().GetResult();

                        // Only try to re-validate using the newly obtained config if it doesn't reference equal the previously used configuration.
                        if (lastConfig != currentConfiguration)
                        {
                            validationParameters.ValidateWithLKG = false;
                            return ValidateToken(jsonWebToken, validationParameters, currentConfiguration);
                        }
                    }
                }
            }

            return tokenValidationResult;
        }

        private TokenValidationResult ValidateToken(JsonWebToken jsonWebToken, TokenValidationParameters validationParameters, BaseConfiguration configuration)
        {
            if (jsonWebToken.IsEncrypted)
                return ValidateJWE(jsonWebToken, validationParameters, configuration);

            return ValidateJWS(jsonWebToken, validationParameters, configuration);
        }

        private TokenValidationResult ValidateJWS(JsonWebToken jsonWebToken, TokenValidationParameters validationParameters, BaseConfiguration configuration)
        {
            try
            {
                TokenValidationResult tokenValidationResult;
                if (validationParameters.TransformBeforeSignatureValidation != null)
                    jsonWebToken = validationParameters.TransformBeforeSignatureValidation(jsonWebToken, validationParameters) as JsonWebToken;

                if (validationParameters.SignatureValidator != null || validationParameters.SignatureValidatorUsingConfiguration != null)
                {
                    var validatedToken = ValidateSignatureUsingDelegates(jsonWebToken.EncodedToken, validationParameters, configuration);
                    tokenValidationResult = ValidateTokenPayload(validatedToken, validationParameters, configuration);
                    Validators.ValidateIssuerSecurityKey(validatedToken.SigningKey, validatedToken, validationParameters, configuration);
                }
                else
                {
                    if (validationParameters.ValidateSignatureLast)
                    {
                        tokenValidationResult = ValidateTokenPayload(jsonWebToken, validationParameters, configuration);
                        if (tokenValidationResult.IsValid)
                            tokenValidationResult.SecurityToken = ValidateSignatureAndIssuerSecurityKey(jsonWebToken, validationParameters, configuration);
                    }
                    else
                    {
                        var validatedToken = ValidateSignatureAndIssuerSecurityKey(jsonWebToken, validationParameters, configuration);
                        tokenValidationResult = ValidateTokenPayload(validatedToken, validationParameters, configuration);
                    }
                }

                return tokenValidationResult;
            }
#pragma warning disable CA1031 // Do not catch general exception types
            catch (Exception ex)
#pragma warning restore CA1031 // Do not catch general exception types
            {
                return new TokenValidationResult
                {
                    Exception = ex,
                    IsValid = false
                };
            }
        }

        private TokenValidationResult ValidateJWE(JsonWebToken jwtToken, TokenValidationParameters validationParameters, BaseConfiguration configuration)
        {
            try
            {
                string jws = DecryptToken(jwtToken, validationParameters);
                TokenValidationResult readTokenResult = ReadToken(jws, validationParameters);
                if (!readTokenResult.IsValid)
                    return readTokenResult;

                TokenValidationResult tokenValidationResult = ValidateJWS(readTokenResult.SecurityToken as JsonWebToken, validationParameters, configuration);
                if (!tokenValidationResult.IsValid)
                    return tokenValidationResult;

                jwtToken.InnerToken = tokenValidationResult.SecurityToken as JsonWebToken;
                jwtToken.Payload = (tokenValidationResult.SecurityToken as JsonWebToken).Payload;
                return new TokenValidationResult
                {
                    SecurityToken = jwtToken,
                    ClaimsIdentity = tokenValidationResult.ClaimsIdentity,
                    IsValid = true,
                    TokenType = tokenValidationResult.TokenType
                };
            }
#pragma warning disable CA1031 // Do not catch general exception types
            catch (Exception ex)
#pragma warning restore CA1031 // Do not catch general exception types
            {
                return new TokenValidationResult
                {
                    Exception = ex,
                    IsValid = false
                };
            }
        }

        private static JsonWebToken ValidateSignatureUsingDelegates(string token, TokenValidationParameters validationParameters, BaseConfiguration configuration)
        {
            if (validationParameters.SignatureValidatorUsingConfiguration != null)
            {
                var validatedToken = validationParameters.SignatureValidatorUsingConfiguration(token, validationParameters, configuration);
                if (validatedToken == null)
                    throw LogHelper.LogExceptionMessage(new SecurityTokenInvalidSignatureException(LogHelper.FormatInvariant(TokenLogMessages.IDX10505, token)));

                if (!(validatedToken is JsonWebToken validatedJsonWebToken))
                    throw LogHelper.LogExceptionMessage(new SecurityTokenInvalidSignatureException(LogHelper.FormatInvariant(TokenLogMessages.IDX10506, LogHelper.MarkAsNonPII(typeof(JsonWebToken)), LogHelper.MarkAsNonPII(validatedToken.GetType()), token)));

                return validatedJsonWebToken;
            }
            else if (validationParameters.SignatureValidator != null)
            {
                var validatedToken = validationParameters.SignatureValidator(token, validationParameters);
                if (validatedToken == null)
                    throw LogHelper.LogExceptionMessage(new SecurityTokenInvalidSignatureException(LogHelper.FormatInvariant(TokenLogMessages.IDX10505, token)));

                if (!(validatedToken is JsonWebToken validatedJsonWebToken))
                    throw LogHelper.LogExceptionMessage(new SecurityTokenInvalidSignatureException(LogHelper.FormatInvariant(TokenLogMessages.IDX10506, LogHelper.MarkAsNonPII(typeof(JsonWebToken)), LogHelper.MarkAsNonPII(validatedToken.GetType()), token)));

                return validatedJsonWebToken;
            }

            throw LogHelper.LogExceptionMessage(new SecurityTokenInvalidSignatureException(LogHelper.FormatInvariant(TokenLogMessages.IDX10505, token)));
        }

        private static JsonWebToken ValidateSignatureAndIssuerSecurityKey(JsonWebToken jsonWebToken, TokenValidationParameters validationParameters, BaseConfiguration configuration)
        {
            JsonWebToken validatedToken = ValidateSignature(jsonWebToken, validationParameters, configuration);
            Validators.ValidateIssuerSecurityKey(validatedToken.SigningKey, jsonWebToken, validationParameters, configuration);

            return validatedToken;
        }

        private TokenValidationResult ValidateTokenPayload(JsonWebToken jsonWebToken, TokenValidationParameters validationParameters, BaseConfiguration configuration)
        {
            var expires = jsonWebToken.HasPayloadClaim(JwtRegisteredClaimNames.Exp) ? (DateTime?)jsonWebToken.ValidTo : null;
            var notBefore = jsonWebToken.HasPayloadClaim(JwtRegisteredClaimNames.Nbf) ? (DateTime?)jsonWebToken.ValidFrom : null;

            Validators.ValidateLifetime(notBefore, expires, jsonWebToken, validationParameters);
            Validators.ValidateAudience(jsonWebToken.Audiences, jsonWebToken, validationParameters);
            string issuer = Validators.ValidateIssuer(jsonWebToken.Issuer, jsonWebToken, validationParameters, configuration);

            Validators.ValidateTokenReplay(expires, jsonWebToken.EncodedToken, validationParameters);
            if (validationParameters.ValidateActor && !string.IsNullOrWhiteSpace(jsonWebToken.Actor))
            {
                // Infinite recursion should not occur here, as the JsonWebToken passed into this method is (1) constructed from a string
                // AND (2) the signature is successfully validated on it. (1) implies that even if there are nested actor tokens,
                // they must end at some point since they cannot reference one another. (2) means that the token has a valid signature
                // and (since issuer validation occurs first) came from a trusted authority.
                // NOTE: More than one nested actor token should not be considered a valid token, but if we somehow encounter one,
                // this code will still work properly.
                ValidateToken(jsonWebToken.Actor, validationParameters.ActorValidationParameters ?? validationParameters);
            }

            string tokenType = Validators.ValidateTokenType(jsonWebToken.Typ, jsonWebToken, validationParameters);
            return new TokenValidationResult(jsonWebToken, validationParameters.Clone(), issuer)
            {
                SecurityToken = jsonWebToken,
                Issuer = issuer,
                IsValid = true,
                TokenType = tokenType
            };
        }

        /// <summary>
        /// Validates the JWT signature.
        /// </summary>
        private static JsonWebToken ValidateSignature(JsonWebToken jwtToken, TokenValidationParameters validationParameters, BaseConfiguration configuration)
        {
            bool kidMatched = false;
            IEnumerable<SecurityKey> keys = null;

            if (!jwtToken.IsSigned)
            {
                if (validationParameters.RequireSignedTokens)
                    throw LogHelper.LogExceptionMessage(new SecurityTokenInvalidSignatureException(LogHelper.FormatInvariant(TokenLogMessages.IDX10504, jwtToken)));
                else
                    return jwtToken;
            }

            if (validationParameters.IssuerSigningKeyResolverUsingConfiguration != null)
            {
                keys = validationParameters.IssuerSigningKeyResolverUsingConfiguration(jwtToken.EncodedToken, jwtToken, jwtToken.Kid, validationParameters, configuration);
            }
            else if (validationParameters.IssuerSigningKeyResolver != null)
            {
                keys = validationParameters.IssuerSigningKeyResolver(jwtToken.EncodedToken, jwtToken, jwtToken.Kid, validationParameters);
            }
            else
            {
                var key = JwtTokenUtilities.ResolveTokenSigningKey(jwtToken.Kid, jwtToken.X5t, validationParameters, configuration);
                if (key != null)
                {
                    kidMatched = true;
                    keys = new List<SecurityKey> { key };
                }
            }

            if (keys == null && validationParameters.TryAllIssuerSigningKeys)
            {
                // control gets here if:
                // 1. User specified delegate: IssuerSigningKeyResolver returned null
                // 2. ResolveIssuerSigningKey returned null
                // Try all the keys. This is the degenerate case, not concerned about perf.
                keys = TokenUtilities.GetAllSigningKeys(validationParameters, configuration);
            }

            // keep track of exceptions thrown, keys that were tried
            var exceptionStrings = new StringBuilder();
            var keysAttempted = new StringBuilder();
            var kidExists = !string.IsNullOrEmpty(jwtToken.Kid);

            if (keys != null)
            {
                foreach (var key in keys)
                {
                    try
                    {
#if NET45
                        if (ValidateSignature(jwtToken.MessageBytes, jwtToken.SignatureBytes, key, jwtToken.Alg, jwtToken, validationParameters))
#else
                        if (ValidateSignature(jwtToken, key, validationParameters))
#endif
                        {
                            LogHelper.LogInformation(TokenLogMessages.IDX10242, jwtToken.EncodedToken);
                            jwtToken.SigningKey = key;
                            return jwtToken;
                        }
                    }
                    catch (Exception ex)
                    {
                        exceptionStrings.AppendLine(ex.ToString());
                    }

                    if (key != null)
                    {
                        keysAttempted.Append(key.ToString()).Append(" , KeyId: ").AppendLine(key.KeyId);
                        if (kidExists && !kidMatched && key.KeyId != null)
                            kidMatched = jwtToken.Kid.Equals(key.KeyId, key is X509SecurityKey ? StringComparison.OrdinalIgnoreCase : StringComparison.Ordinal);
                    }
                }
            }

            // Get information on where keys used during token validation came from for debugging purposes.
            var keysInTokenValidationParameters = TokenUtilities.GetAllSigningKeys(validationParameters);
            var keysInConfiguration = TokenUtilities.GetAllSigningKeys(configuration);
            var numKeysInTokenValidationParameters = keysInTokenValidationParameters.Count();
            var numKeysInConfiguration = keysInConfiguration.Count();

            if (kidExists)
            {
                if (kidMatched)
                {
                    var isKidInTVP = keysInTokenValidationParameters.Any(x => x.KeyId.Equals(jwtToken.Kid));
                    var keyLocation = isKidInTVP ? "TokenValidationParameters" : "Configuration";
                    throw LogHelper.LogExceptionMessage(new SecurityTokenInvalidSignatureException(LogHelper.FormatInvariant(TokenLogMessages.IDX10511,
                        keysAttempted,
                        LogHelper.MarkAsNonPII(numKeysInTokenValidationParameters),
                        LogHelper.MarkAsNonPII(numKeysInConfiguration),
                        LogHelper.MarkAsNonPII(keyLocation),
                        LogHelper.MarkAsNonPII(jwtToken.Kid),
                        exceptionStrings,
                        jwtToken)));
                }

<<<<<<< HEAD
                var expires = jwtToken.TryGetClaim(JwtRegisteredClaimNames.Exp, out var _) ? (DateTime?)jwtToken.ValidTo : null;
                var notBefore = jwtToken.TryGetClaim(JwtRegisteredClaimNames.Nbf, out var _) ? (DateTime?)jwtToken.ValidFrom : null;

                if (!validationParameters.ValidateSignatureLast)
                {
                    InternalValidators.ValidateLifetimeAndIssuerAfterSignatureNotValidatedJwt(
                        jwtToken,
                        notBefore,
                        expires,
                        jwtToken.Kid,
                        validationParameters,
                        configuration,
                        exceptionStrings,
                        numKeysInTokenValidationParameters,
                        numKeysInConfiguration);
                }
=======
                var expires = jwtToken.HasPayloadClaim(JwtRegisteredClaimNames.Exp) ? (DateTime?)jwtToken.ValidTo : null;
                var notBefore = jwtToken.HasPayloadClaim(JwtRegisteredClaimNames.Nbf) ? (DateTime?)jwtToken.ValidFrom : null;
                InternalValidators.ValidateLifetimeAndIssuerAfterSignatureNotValidatedJwt(
                    jwtToken,
                    notBefore,
                    expires,
                    jwtToken.Kid,
                    validationParameters,
                    configuration,
                    exceptionStrings,
                    numKeysInTokenValidationParameters,
                    numKeysInConfiguration);
>>>>>>> ddcbe5b3
            }

            if (keysAttempted.Length > 0)
                throw LogHelper.LogExceptionMessage(new SecurityTokenSignatureKeyNotFoundException(LogHelper.FormatInvariant(TokenLogMessages.IDX10503,
                    keysAttempted,
                    LogHelper.MarkAsNonPII(numKeysInTokenValidationParameters),
                    LogHelper.MarkAsNonPII(numKeysInConfiguration),
                    exceptionStrings,
                    jwtToken)));

            throw LogHelper.LogExceptionMessage(new SecurityTokenSignatureKeyNotFoundException(TokenLogMessages.IDX10500));
        }

        /// <summary>
        /// Obtains a <see cref="SignatureProvider "/> and validates the signature.
        /// </summary>
        /// <param name="encodedBytes">Bytes to validate.</param>
        /// <param name="signature">Signature to compare against.</param>
        /// <param name="key"><See cref="SecurityKey"/> to use.</param>
        /// <param name="algorithm">Crypto algorithm to use.</param>
        /// <param name="securityToken">The <see cref="SecurityToken"/> being validated.</param>
        /// <param name="validationParameters">Priority will be given to <see cref="TokenValidationParameters.CryptoProviderFactory"/> over <see cref="SecurityKey.CryptoProviderFactory"/>.</param>
        /// <returns>'true' if signature is valid.</returns>
        internal static bool ValidateSignature(byte[] encodedBytes, byte[] signature, SecurityKey key, string algorithm, SecurityToken securityToken, TokenValidationParameters validationParameters)
        {
            var cryptoProviderFactory = validationParameters.CryptoProviderFactory ?? key.CryptoProviderFactory;
            if (!cryptoProviderFactory.IsSupportedAlgorithm(algorithm, key))
            {
                LogHelper.LogInformation(LogMessages.IDX14000, LogHelper.MarkAsNonPII(algorithm), key);
                return false;
            }

            Validators.ValidateAlgorithm(algorithm, key, securityToken, validationParameters);

            var signatureProvider = cryptoProviderFactory.CreateForVerifying(key, algorithm);
            if (signatureProvider == null)
                throw LogHelper.LogExceptionMessage(new InvalidOperationException(LogHelper.FormatInvariant(TokenLogMessages.IDX10636, key == null ? "Null" : key.ToString(), LogHelper.MarkAsNonPII(algorithm))));

            try
            {
                return signatureProvider.Verify(encodedBytes, signature);
            }
            finally
            {
                cryptoProviderFactory.ReleaseSignatureProvider(signatureProvider);
            }
        }

#if !NET45
        internal static bool IsSignatureValid(byte[] signatureBytes, int signatureBytesLength, SignatureProvider signatureProvider, byte[] dataToVerify, int dataToVerifyLength)
        {
            if (signatureProvider is SymmetricSignatureProvider)
            {
                return signatureProvider.Verify(dataToVerify, 0, dataToVerifyLength, signatureBytes, 0, signatureBytesLength);
            }
            else
            {
                if (signatureBytes.Length == signatureBytesLength)
                {
                    return signatureProvider.Verify(dataToVerify, 0, dataToVerifyLength, signatureBytes, 0, signatureBytesLength);
                }
                else
                {
                    byte[] sigBytes = new byte[signatureBytesLength];
                    Array.Copy(signatureBytes, 0, sigBytes, 0, signatureBytesLength);
                    return signatureProvider.Verify(dataToVerify, 0, dataToVerifyLength, sigBytes, 0, signatureBytesLength);
                }
            }
        }

        internal static bool ValidateSignature(byte[] bytes, int len, string stringWithSignature, int signatureStartIndex, SignatureProvider signatureProvider)
        {
            return Base64UrlEncoding.Decode<bool, SignatureProvider, byte[], int>(
                    stringWithSignature,
                    signatureStartIndex + 1,
                    stringWithSignature.Length - signatureStartIndex - 1,
                    signatureProvider,
                    bytes,
                    len,
                    IsSignatureValid);
        }

        internal static bool ValidateSignature(JsonWebToken jsonWebToken, SecurityKey key, TokenValidationParameters validationParameters)
        {
            var cryptoProviderFactory = validationParameters.CryptoProviderFactory ?? key.CryptoProviderFactory;
            if (!cryptoProviderFactory.IsSupportedAlgorithm(jsonWebToken.Alg, key))
            {
                LogHelper.LogInformation(LogMessages.IDX14000, LogHelper.MarkAsNonPII(jsonWebToken.Alg), key);
                return false;
            }

            Validators.ValidateAlgorithm(jsonWebToken.Alg, key, jsonWebToken, validationParameters);
            var signatureProvider = cryptoProviderFactory.CreateForVerifying(key, jsonWebToken.Alg);
            try
            {
                if (signatureProvider == null)
                    throw LogHelper.LogExceptionMessage(new InvalidOperationException(LogHelper.FormatInvariant(TokenLogMessages.IDX10636, key == null ? "Null" : key.ToString(), LogHelper.MarkAsNonPII(jsonWebToken.Alg))));

                return EncodingUtils.PerformEncodingDependentOperation<bool, string, int, SignatureProvider>(
                    jsonWebToken.EncodedToken,
                    0,
                    jsonWebToken.Dot2,
                    Encoding.UTF8,
                    jsonWebToken.EncodedToken,
                    jsonWebToken.Dot2,
                    signatureProvider,
                    ValidateSignature);
            }
            finally
            {
                cryptoProviderFactory.ReleaseSignatureProvider(signatureProvider);
            }
        }
#endif
    }
}<|MERGE_RESOLUTION|>--- conflicted
+++ resolved
@@ -1512,7 +1512,6 @@
                         jwtToken)));
                 }
 
-<<<<<<< HEAD
                 var expires = jwtToken.TryGetClaim(JwtRegisteredClaimNames.Exp, out var _) ? (DateTime?)jwtToken.ValidTo : null;
                 var notBefore = jwtToken.TryGetClaim(JwtRegisteredClaimNames.Nbf, out var _) ? (DateTime?)jwtToken.ValidFrom : null;
 
@@ -1529,20 +1528,6 @@
                         numKeysInTokenValidationParameters,
                         numKeysInConfiguration);
                 }
-=======
-                var expires = jwtToken.HasPayloadClaim(JwtRegisteredClaimNames.Exp) ? (DateTime?)jwtToken.ValidTo : null;
-                var notBefore = jwtToken.HasPayloadClaim(JwtRegisteredClaimNames.Nbf) ? (DateTime?)jwtToken.ValidFrom : null;
-                InternalValidators.ValidateLifetimeAndIssuerAfterSignatureNotValidatedJwt(
-                    jwtToken,
-                    notBefore,
-                    expires,
-                    jwtToken.Kid,
-                    validationParameters,
-                    configuration,
-                    exceptionStrings,
-                    numKeysInTokenValidationParameters,
-                    numKeysInConfiguration);
->>>>>>> ddcbe5b3
             }
 
             if (keysAttempted.Length > 0)
