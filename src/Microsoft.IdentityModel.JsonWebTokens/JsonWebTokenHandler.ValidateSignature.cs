--- conflicted
+++ resolved
@@ -116,13 +116,8 @@
                 return new ExceptionDetail(
                     new MessageDetail(TokenLogMessages.IDX10500),
                     ValidationFailureType.SignatureValidationFailed,
-<<<<<<< HEAD
-                    ExceptionType.SecurityTokenSignatureKeyNotFound,
+                    typeof(SecurityTokenSignatureKeyNotFoundException),
                     noKeysProvidedStackFrame);
-=======
-                    typeof(SecurityTokenSignatureKeyNotFoundException),
-                    stackFrame);
->>>>>>> 191329ca
             }
         }
 
