--- conflicted
+++ resolved
@@ -849,13 +849,8 @@
 
             int tokenPartCount = JwtTokenUtilities.CountJwtTokenPart(token, JwtConstants.MaxJwtSegmentCount + 1);
 
-<<<<<<< HEAD
             if (tokenPartCount != JwtConstants.JwsSegmentCount && tokenPartCount != JwtConstants.JweSegmentCount)
-                throw LogHelper.LogExceptionMessage(new ArgumentException(LogHelper.FormatInvariant(LogMessages.IDX12741, token)));
-=======
-            if (tokenParts.Length != JwtConstants.JwsSegmentCount && tokenParts.Length != JwtConstants.JweSegmentCount)
                 throw LogHelper.LogExceptionMessage(new SecurityTokenMalformedException(LogHelper.FormatInvariant(LogMessages.IDX12741, token)));
->>>>>>> 286d7801
 
             if (tokenPartCount == JwtConstants.JweSegmentCount)
             {
