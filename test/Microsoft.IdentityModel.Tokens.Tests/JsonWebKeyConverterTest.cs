--- conflicted
+++ resolved
@@ -11,11 +11,7 @@
 {
     public class JsonWebKeyConverterTest
     {
-<<<<<<< HEAD
-        [Theory, MemberData(nameof(ConversionKeyTheoryData))]
-=======
-        [Theory, MemberData(nameof(ConvertSecurityKeyToJsonWebKeyTheoryData), DisableDiscoveryEnumeration = true)]
->>>>>>> 2b363ca1
+        [Theory, MemberData(nameof(ConversionKeyTheoryData), DisableDiscoveryEnumeration = true)]
         public void ConvertSecurityKeyToJsonWebKey(JsonWebKeyConverterTheoryData theoryData)
         {
             var context = TestUtilities.WriteHeader($"{this}.ConvertSecurityKeyToJsonWebKey", theoryData);
@@ -36,11 +32,7 @@
             TestUtilities.AssertFailIfErrors(context);
         }
 
-<<<<<<< HEAD
-        [Theory, MemberData(nameof(ConversionKeyTheoryData))]
-=======
-        [Theory, MemberData(nameof(ConvertToJsonWebKeyToSecurityKeyTheoryData), DisableDiscoveryEnumeration = true)]
->>>>>>> 2b363ca1
+        [Theory, MemberData(nameof(ConversionKeyTheoryData), DisableDiscoveryEnumeration = true)]
         public void ConvertJsonWebKeyToSecurityKey(JsonWebKeyConverterTheoryData theoryData)
         {
             var context = TestUtilities.WriteHeader($"{this}.ConvertJsonWebKeyToSecurityKey", theoryData);
