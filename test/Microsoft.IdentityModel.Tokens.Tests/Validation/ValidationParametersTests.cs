--- conflicted
+++ resolved
@@ -1,4 +1,4 @@
-﻿// Copyright (c) Microsoft Corporation. All rights reserved.
+// Copyright (c) Microsoft Corporation. All rights reserved.
 // Licensed under the MIT License.
 
 using System;
@@ -21,7 +21,6 @@
         }
 
         [Fact]
-<<<<<<< HEAD
         public void ValidIssuers_GetReturnsEmptyList()
         {
             var validationParameters = new ValidationParameters();
@@ -30,10 +29,7 @@
         }
 
         [Fact]
-        public void ValidTypes_Get_ReturnsValidTokenTypes()
-=======
         public void ValidAudiences_Get_ReturnsEmptyList()
->>>>>>> c6f83c40
         {
             var validationParameters = new ValidationParameters();
 
@@ -45,6 +41,7 @@
         public void ValidTypes_Get_ReturnsEmptyList()
         {
             var validationParameters = new ValidationParameters();
+          
             Assert.Equal(0, validationParameters.ValidTypes.Count);
             Assert.True(validationParameters.ValidTypes is IList<string>);
         }
