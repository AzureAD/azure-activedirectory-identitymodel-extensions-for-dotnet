--- conflicted
+++ resolved
@@ -43,11 +43,7 @@
         {
             var validationParameters = new ValidationParameters();
 
-<<<<<<< HEAD
-            Assert.Equal(0, validationParameters.ValidTypes.Count);
-=======
             Assert.Empty(validationParameters.ValidTypes);
->>>>>>> e56a285f
             Assert.True(validationParameters.ValidTypes is IList<string>);
         }
     }
