﻿// Copyright (c) Microsoft Corporation. All rights reserved.
// Licensed under the MIT License.

using System;
using Microsoft.IdentityModel.Logging;
using Microsoft.IdentityModel.TestUtils;
using Xunit;

namespace Microsoft.IdentityModel.Tokens.Validation.Tests
{
    public class LifetimeValidationResultTests
    {
        [Theory, MemberData(nameof(ValidateLifetimeTestCases), DisableDiscoveryEnumeration = true)]
        public void ValidateLifetime(ValidateLifetimeTheoryData theoryData)
        {
            CompareContext context = TestUtilities.WriteHeader($"{this}.LifetimeValidatorTests", theoryData);

            ValidationResult<ValidatedLifetime> result = Validators.ValidateLifetime(
                theoryData.NotBefore,
                theoryData.Expires,
                theoryData.SecurityToken,
                theoryData.ValidationParameters,
                new CallContext());

            if (result.IsSuccess)
            {
                IdentityComparer.AreValidatedLifetimesEqual(
                    theoryData.Result.UnwrapResult(),
                    result.UnwrapResult(),
                    context);

                theoryData.ExpectedException.ProcessNoException();
            }
            else
            {
                ValidationError validationError = result.UnwrapError();
                IdentityComparer.AreStringsEqual(
                    validationError.FailureType.Name,
                    theoryData.Result.UnwrapError().FailureType.Name,
                    context);

                Exception exception = validationError.GetException();
                theoryData.ExpectedException.ProcessException(exception, context);
            }

            TestUtilities.AssertFailIfErrors(context);
        }

        public static TheoryData<ValidateLifetimeTheoryData> ValidateLifetimeTestCases
        {
            get
            {
                MockTimeProvider timeProvider = new MockTimeProvider();
                DateTime utcNow = timeProvider.GetUtcNow().UtcDateTime;
                DateTime oneHourFromNow = utcNow.AddHours(1);
                DateTime twoHoursFromNow = utcNow.AddHours(2);
                DateTime twoMinutesFromNow = utcNow.AddMinutes(2);
                DateTime sixMinutesFromNow = utcNow.AddMinutes(6);
                DateTime oneHourAgo = utcNow.AddHours(-1);
                DateTime twoHoursAgo = utcNow.AddHours(-2);
                DateTime twoMinutesAgo = utcNow.AddMinutes(-2);
                DateTime oneMinuteAgo = utcNow.AddMinutes(-1);
                DateTime sixMinutesAgo = utcNow.AddMinutes(-6);

                return new TheoryData<ValidateLifetimeTheoryData>
                {
                    new ValidateLifetimeTheoryData("Valid")
                    {
                        Expires = oneHourFromNow,
                        NotBefore = oneHourAgo,
                        Result = new ValidatedLifetime(oneHourAgo, oneHourFromNow),
                        ValidationParameters = new ValidationParameters(){TimeProvider = timeProvider }
                    },
                    new ValidateLifetimeTheoryData("Valid_NotBeforeIsNull")
                    {
                        Expires = oneHourFromNow,
                        NotBefore = null,
                        Result = new ValidatedLifetime(null, oneHourFromNow),
                        ValidationParameters = new ValidationParameters(){ TimeProvider = timeProvider }
                    },
                    new ValidateLifetimeTheoryData("Valid_SkewForward")
                    {
                        Expires = oneHourFromNow,
                        NotBefore = twoMinutesFromNow,
                        ValidationParameters = new ValidationParameters {
                            ClockSkew = TimeSpan.FromMinutes(5),
                            TimeProvider = timeProvider
                        },
                        Result = new ValidatedLifetime(twoMinutesFromNow, oneHourFromNow),
                    },
                    new ValidateLifetimeTheoryData("Valid_SkewBackward")
                    {
                        Expires = oneMinuteAgo,
                        NotBefore = twoMinutesAgo,
                        ValidationParameters = new ValidationParameters {
                            ClockSkew = TimeSpan.FromMinutes(5),
                            TimeProvider = timeProvider
                        },
                        Result = new ValidatedLifetime(twoMinutesAgo, oneMinuteAgo),
                    },
                    new ValidateLifetimeTheoryData("Invalid_ValidationParametersIsNull")
                    {
                        ExpectedException = ExpectedException.SecurityTokenArgumentNullException("IDX10000:"),
                        Expires = oneHourFromNow,
                        NotBefore = oneHourAgo,
                        ValidationParameters = null,
                        Result = new ValidationError(
                            new MessageDetail(LogMessages.IDX10000, "validationParameters"),
                            ValidationFailureType.NullArgument,
                            typeof(SecurityTokenArgumentNullException),
                            null),
                    },
                    new ValidateLifetimeTheoryData("Invalid_ExpiresIsNull")
                    {
                        ExpectedException = ExpectedException.SecurityTokenNoExpirationException("IDX10225:"),
                        NotBefore = oneHourAgo,
<<<<<<< HEAD
                        ValidationParameters = new ValidationParameters() { TimeProvider = timeProvider },
                        Result = new ExceptionDetail(
=======
                        ValidationParameters = new ValidationParameters(),
                        Result = new ValidationError(
>>>>>>> 79974de9
                            new MessageDetail(LogMessages.IDX10225, "null"),
                            ValidationFailureType.LifetimeValidationFailed,
                            typeof(SecurityTokenNoExpirationException),
                            null),
                    },
                    new ValidateLifetimeTheoryData("Invalid_NotBeforeIsAfterExpires")
                    {
                        ExpectedException = ExpectedException.SecurityTokenInvalidLifetimeException("IDX10224:"),
                        Expires = oneHourAgo,
                        NotBefore = oneHourFromNow,
<<<<<<< HEAD
                        ValidationParameters = new ValidationParameters() { TimeProvider = timeProvider },
                        Result = new ExceptionDetail(
=======
                        ValidationParameters = new ValidationParameters(),
                        Result = new ValidationError(
>>>>>>> 79974de9
                            new MessageDetail(
                                LogMessages.IDX10224,
                                LogHelper.MarkAsNonPII(oneHourFromNow),
                                LogHelper.MarkAsNonPII(oneHourAgo)),
                            ValidationFailureType.LifetimeValidationFailed,
                            typeof(SecurityTokenInvalidLifetimeException),
                            null),
                    },
                    new ValidateLifetimeTheoryData("Invalid_NotYetValid")
                    {
                        ExpectedException = ExpectedException.SecurityTokenNotYetValidException("IDX10222:"),
                        Expires = twoHoursFromNow,
                        NotBefore = oneHourFromNow,
<<<<<<< HEAD
                        ValidationParameters = new ValidationParameters() { TimeProvider = timeProvider },
                        Result = new ExceptionDetail(
=======
                        ValidationParameters = new ValidationParameters(),
                        Result = new ValidationError(
>>>>>>> 79974de9
                            new MessageDetail(
                                LogMessages.IDX10222,
                                LogHelper.MarkAsNonPII(oneHourFromNow),
                                LogHelper.MarkAsNonPII(utcNow)),
                            ValidationFailureType.LifetimeValidationFailed,
                            typeof(SecurityTokenNotYetValidException),
                            null),
                    },
                    new ValidateLifetimeTheoryData("Invalid_Expired")
                    {
                        ExpectedException = ExpectedException.SecurityTokenExpiredException("IDX10223:"),
                        Expires = oneHourAgo,
                        NotBefore = twoHoursAgo,
<<<<<<< HEAD
                        ValidationParameters = new ValidationParameters() { TimeProvider = timeProvider },
                        Result = new ExceptionDetail(
=======
                        ValidationParameters = new ValidationParameters(),
                        Result = new ValidationError(
>>>>>>> 79974de9
                            new MessageDetail(
                                LogMessages.IDX10223,
                                LogHelper.MarkAsNonPII(oneHourAgo),
                                LogHelper.MarkAsNonPII(utcNow)),
                            ValidationFailureType.LifetimeValidationFailed,
                            typeof(SecurityTokenExpiredException),
                            null),
                    },
                    new ValidateLifetimeTheoryData("Invalid_NotYetValid_SkewForward")
                    {
                        ExpectedException = ExpectedException.SecurityTokenNotYetValidException("IDX10222:"),
                        Expires = oneHourFromNow,
                        NotBefore = sixMinutesFromNow,
<<<<<<< HEAD
                        ValidationParameters = new ValidationParameters {
                            ClockSkew = TimeSpan.FromMinutes(5),
                            TimeProvider = timeProvider
                        },
                        Result = new ExceptionDetail(
=======
                        ValidationParameters = new ValidationParameters { ClockSkew = TimeSpan.FromMinutes(5) },
                        Result = new ValidationError(
>>>>>>> 79974de9
                            new MessageDetail(
                                LogMessages.IDX10222,
                                LogHelper.MarkAsNonPII(sixMinutesFromNow),
                                LogHelper.MarkAsNonPII(utcNow)),
                            ValidationFailureType.LifetimeValidationFailed,
                            typeof(SecurityTokenNotYetValidException),
                            null),
                    },
                    new ValidateLifetimeTheoryData("Invalid_Expired_SkewBackward")
                    {
                        ExpectedException = ExpectedException.SecurityTokenExpiredException("IDX10223:"),
                        Expires = sixMinutesAgo,
                        NotBefore = twoHoursAgo,
<<<<<<< HEAD
                        ValidationParameters = new ValidationParameters {
                            ClockSkew = TimeSpan.FromMinutes(5),
                            TimeProvider = timeProvider
                        },
                        Result = new ExceptionDetail(
=======
                        ValidationParameters = new ValidationParameters { ClockSkew = TimeSpan.FromMinutes(5) },
                        Result = new ValidationError(
>>>>>>> 79974de9
                            new MessageDetail(
                                LogMessages.IDX10223,
                                LogHelper.MarkAsNonPII(sixMinutesAgo),
                                LogHelper.MarkAsNonPII(utcNow)),
                            ValidationFailureType.LifetimeValidationFailed,
                            typeof(SecurityTokenExpiredException),
                            null),
                    }
                };
            }
        }
    }

    public class ValidateLifetimeTheoryData : TheoryDataBase
    {
        public ValidateLifetimeTheoryData(string testId) : base(testId)
        {
        }

        public DateTime? NotBefore { get; set; }

        public DateTime? Expires { get; set; }

        public SecurityToken SecurityToken { get; set; }

        internal ValidationParameters ValidationParameters { get; set; }

        internal ValidationResult<ValidatedLifetime> Result { get; set; }

        internal ValidationFailureType ValidationFailureType { get; set; }
    }
}<|MERGE_RESOLUTION|>--- conflicted
+++ resolved
@@ -114,13 +114,8 @@
                     {
                         ExpectedException = ExpectedException.SecurityTokenNoExpirationException("IDX10225:"),
                         NotBefore = oneHourAgo,
-<<<<<<< HEAD
-                        ValidationParameters = new ValidationParameters() { TimeProvider = timeProvider },
-                        Result = new ExceptionDetail(
-=======
-                        ValidationParameters = new ValidationParameters(),
-                        Result = new ValidationError(
->>>>>>> 79974de9
+                        ValidationParameters = new ValidationParameters() { TimeProvider = timeProvider },
+                        Result = new ValidationError(
                             new MessageDetail(LogMessages.IDX10225, "null"),
                             ValidationFailureType.LifetimeValidationFailed,
                             typeof(SecurityTokenNoExpirationException),
@@ -131,13 +126,8 @@
                         ExpectedException = ExpectedException.SecurityTokenInvalidLifetimeException("IDX10224:"),
                         Expires = oneHourAgo,
                         NotBefore = oneHourFromNow,
-<<<<<<< HEAD
-                        ValidationParameters = new ValidationParameters() { TimeProvider = timeProvider },
-                        Result = new ExceptionDetail(
-=======
-                        ValidationParameters = new ValidationParameters(),
-                        Result = new ValidationError(
->>>>>>> 79974de9
+                        ValidationParameters = new ValidationParameters() { TimeProvider = timeProvider },
+                        Result = new ValidationError(
                             new MessageDetail(
                                 LogMessages.IDX10224,
                                 LogHelper.MarkAsNonPII(oneHourFromNow),
@@ -151,13 +141,8 @@
                         ExpectedException = ExpectedException.SecurityTokenNotYetValidException("IDX10222:"),
                         Expires = twoHoursFromNow,
                         NotBefore = oneHourFromNow,
-<<<<<<< HEAD
-                        ValidationParameters = new ValidationParameters() { TimeProvider = timeProvider },
-                        Result = new ExceptionDetail(
-=======
-                        ValidationParameters = new ValidationParameters(),
-                        Result = new ValidationError(
->>>>>>> 79974de9
+                        ValidationParameters = new ValidationParameters() { TimeProvider = timeProvider },
+                        Result = new ValidationError(
                             new MessageDetail(
                                 LogMessages.IDX10222,
                                 LogHelper.MarkAsNonPII(oneHourFromNow),
@@ -171,13 +156,8 @@
                         ExpectedException = ExpectedException.SecurityTokenExpiredException("IDX10223:"),
                         Expires = oneHourAgo,
                         NotBefore = twoHoursAgo,
-<<<<<<< HEAD
-                        ValidationParameters = new ValidationParameters() { TimeProvider = timeProvider },
-                        Result = new ExceptionDetail(
-=======
-                        ValidationParameters = new ValidationParameters(),
-                        Result = new ValidationError(
->>>>>>> 79974de9
+                        ValidationParameters = new ValidationParameters() { TimeProvider = timeProvider },
+                        Result = new ValidationError(
                             new MessageDetail(
                                 LogMessages.IDX10223,
                                 LogHelper.MarkAsNonPII(oneHourAgo),
@@ -191,16 +171,11 @@
                         ExpectedException = ExpectedException.SecurityTokenNotYetValidException("IDX10222:"),
                         Expires = oneHourFromNow,
                         NotBefore = sixMinutesFromNow,
-<<<<<<< HEAD
-                        ValidationParameters = new ValidationParameters {
-                            ClockSkew = TimeSpan.FromMinutes(5),
-                            TimeProvider = timeProvider
-                        },
-                        Result = new ExceptionDetail(
-=======
-                        ValidationParameters = new ValidationParameters { ClockSkew = TimeSpan.FromMinutes(5) },
-                        Result = new ValidationError(
->>>>>>> 79974de9
+                        ValidationParameters = new ValidationParameters {
+                            ClockSkew = TimeSpan.FromMinutes(5),
+                            TimeProvider = timeProvider
+                        },
+                        Result = new ValidationError(
                             new MessageDetail(
                                 LogMessages.IDX10222,
                                 LogHelper.MarkAsNonPII(sixMinutesFromNow),
@@ -214,16 +189,11 @@
                         ExpectedException = ExpectedException.SecurityTokenExpiredException("IDX10223:"),
                         Expires = sixMinutesAgo,
                         NotBefore = twoHoursAgo,
-<<<<<<< HEAD
-                        ValidationParameters = new ValidationParameters {
-                            ClockSkew = TimeSpan.FromMinutes(5),
-                            TimeProvider = timeProvider
-                        },
-                        Result = new ExceptionDetail(
-=======
-                        ValidationParameters = new ValidationParameters { ClockSkew = TimeSpan.FromMinutes(5) },
-                        Result = new ValidationError(
->>>>>>> 79974de9
+                        ValidationParameters = new ValidationParameters {
+                            ClockSkew = TimeSpan.FromMinutes(5),
+                            TimeProvider = timeProvider
+                        },
+                        Result = new ValidationError(
                             new MessageDetail(
                                 LogMessages.IDX10223,
                                 LogHelper.MarkAsNonPII(sixMinutesAgo),
