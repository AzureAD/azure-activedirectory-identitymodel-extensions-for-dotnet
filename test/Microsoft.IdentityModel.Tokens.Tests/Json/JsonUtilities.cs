// Copyright (c) Microsoft Corporation. All rights reserved.
// Licensed under the MIT License.

using System;
using System.Collections.Generic;
using System.IO;
using System.Text;
using System.Text.Json;
using Microsoft.IdentityModel.Protocols.OpenIdConnect;
using Microsoft.IdentityModel.JsonWebTokens;
using Newtonsoft.Json.Linq;

namespace Microsoft.IdentityModel.Tokens.Json.Tests
{
    public class JsonUtilities
    {
        static string EmptyHeader = Base64UrlEncoder.Encode("{}");

        static IList<object> _arrayDataAsObjectList = new List<object> { "value1", "value2" };
        static string _arrayData = @"[""value1"",""value2""]";
        static string _objectData = @"{""Object"":""string""}";
        static string DP = "ErP3OpudePAY3uGFSoF16Sde69PnOra62jDEZGnPx_v3nPNpA5sr-tNc8bQP074yQl5kzSFRjRlstyW0TpBVMP0ocbD8RsN4EKsgJ1jvaSIEoP87OxduGkim49wFA0Qxf_NyrcYUnz6XSidY3lC_pF4JDJXg5bP_x0MUkQCTtQE";
        static string DQ = "YbBsthPt15Pshb8rN8omyfy9D7-m4AGcKzqPERWuX8bORNyhQ5M8JtdXcu8UmTez0j188cNMJgkiN07nYLIzNT3Wg822nhtJaoKVwZWnS2ipoFlgrBgmQiKcGU43lfB5e3qVVYUebYY0zRGBM1Fzetd6Yertl5Ae2g2CakQAcPs";
        static string Exponent = "AQAB";
        static string InverseQ = "lbljWyVY-DD_Zuii2ifAz0jrHTMvN-YS9l_zyYyA_Scnalw23fQf5WIcZibxJJll5H0kNTIk8SCxyPzNShKGKjgpyZHsJBKgL3iAgmnwk6k8zrb_lqa0sd1QWSB-Rqiw7AqVqvNUdnIqhm-v3R8tYrxzAqkUsGcFbQYj4M5_F_4";
        static string Modulus = "6-FrFkt_TByQ_L5d7or-9PVAowpswxUe3dJeYFTY0Lgq7zKI5OQ5RnSrI0T9yrfnRzE9oOdd4zmVj9txVLI-yySvinAu3yQDQou2Ga42ML_-K4Jrd5clMUPRGMbXdV5Rl9zzB0s2JoZJedua5dwoQw0GkS5Z8YAXBEzULrup06fnB5n6x5r2y1C_8Ebp5cyE4Bjs7W68rUlyIlx1lzYvakxSnhUxSsjx7u_mIdywyGfgiT3tw0FsWvki_KYurAPR1BSMXhCzzZTkMWKE8IaLkhauw5MdxojxyBVuNY-J_elq-HgJ_dZK6g7vMNvXz2_vT-SykIkzwiD9eSI9UWfsjw";
        static string P = "_avCCyuo7hHlqu9Ec6R47ub_Ul_zNiS-xvkkuYwW-4lNnI66A5zMm_BOQVMnaCkBua1OmOgx7e63-jHFvG5lyrhyYEmkA2CS3kMCrI-dx0fvNMLEXInPxd4np_7GUd1_XzPZEkPxBhqf09kqryHMj_uf7UtPcrJNvFY-GNrzlJk";
        static string Q = "7gvYRkpqM-SC883KImmy66eLiUrGE6G6_7Y8BS9oD4HhXcZ4rW6JJKuBzm7FlnsVhVGro9M-QQ_GSLaDoxOPQfHQq62ERt-y_lCzSsMeWHbqOMci_pbtvJknpMv4ifsQXKJ4Lnk_AlGr-5r5JR5rUHgPFzCk9dJt69ff3QhzG2c";
        static string P256_D = "OOX7PnYlSTE41BSclDj5Gi_sx_SPgEqStjY3doku4TQ";
        static string P256_X = "luR290c8sXxbOGhNquQ3J3rh763Os4D609cHK-L_5fA";
        static string P256_Y = "tUqUwtaVHwc7_CXnuBrCpMQTF5BJKdFnw9_JkSIXWpQ";
        static string X5C = "MIIDPjCCAiqgAwIBAgIQsRiM0jheFZhKk49YD0SK1TAJBgUrDgMCHQUAMC0xKzApBgNVBAMTImFjY291bnRzLmFjY2Vzc2NvbnRyb2wud2luZG93cy5uZXQwHhcNMTQwMTAxMDcwMDAwWhcNMTYwMTAxMDcwMDAwWjAtMSswKQYDVQQDEyJhY2NvdW50cy5hY2Nlc3Njb250cm9sLndpbmRvd3MubmV0MIIBIjANBgkqhkiG9w0BAQEFAAOCAQ8AMIIBCgKCAQEAkSCWg6q9iYxvJE2NIhSyOiKvqoWCO2GFipgH0sTSAs5FalHQosk9ZNTztX0ywS/AHsBeQPqYygfYVJL6/EgzVuwRk5txr9e3n1uml94fLyq/AXbwo9yAduf4dCHTP8CWR1dnDR+Qnz/4PYlWVEuuHHONOw/blbfdMjhY+C/BYM2E3pRxbohBb3x//CfueV7ddz2LYiH3wjz0QS/7kjPiNCsXcNyKQEOTkbHFi3mu0u13SQwNddhcynd/GTgWN8A+6SN1r4hzpjFKFLbZnBt77ACSiYx+IHK4Mp+NaVEi5wQtSsjQtI++XsokxRDqYLwus1I1SihgbV/STTg5enufuwIDAQABo2IwYDBeBgNVHQEEVzBVgBDLebM6bK3BjWGqIBrBNFeNoS8wLTErMCkGA1UEAxMiYWNjb3VudHMuYWNjZXNzY29udHJvbC53aW5kb3dzLm5ldIIQsRiM0jheFZhKk49YD0SK1TAJBgUrDgMCHQUAA4IBAQCJ4JApryF77EKC4zF5bUaBLQHQ1PNtA1uMDbdNVGKCmSf8M65b8h0NwlIjGGGy/unK8P6jWFdm5IlZ0YPTOgzcRZguXDPj7ajyvlVEQ2K2ICvTYiRQqrOhEhZMSSZsTKXFVwNfW6ADDkN3bvVOVbtpty+nBY5UqnI7xbcoHLZ4wYD251uj5+lo13YLnsVrmQ16NCBYq2nQFNPuNJw6t3XUbwBHXpF46aLT1/eGf/7Xx6iy8yPJX4DyrpFTutDz882RWofGEO5t4Cw+zZg70dJ/hH/ODYRMorfXEW+8uKmXMKmX2wyxMKvfiPbTy5LmAU8Jvjs2tLg4rOBcXWLAIarZ";

        public static JsonElement? CreateJsonElement(string json)
        {
            Utf8JsonReader reader = new Utf8JsonReader(Encoding.UTF8.GetBytes(json).AsSpan());
            JsonElement? jsonElement;

#if NET6_0_OR_GREATER
            bool ret = JsonElement.TryParseValue(ref reader, out jsonElement);
#else
            using (JsonDocument jsonDocument = JsonDocument.ParseValue(ref reader))
                jsonElement = jsonDocument.RootElement.Clone();
#endif
            return jsonElement;
        }

        public static JsonWebKey FullyPopulatedJsonWebKey()
        {
            JsonWebKey jsonWebKey = new JsonWebKey
            {
                Alg = SecurityAlgorithms.Sha256,
                Crv = "CRV",
                D = P256_D,
                DP = DP,
                DQ = DQ,
                E = Exponent,
                K = "K",
                KeyId = "NGTFvdK-fythEuLwjpwAJOM9n-A",
                Kid = "NGTFvdK-fythEuLwjpwAJOM9n-A",
                Kty = "RSA",
                N = Modulus,
                P = P,
                Q = Q,
                QI = InverseQ,
                Use = "sig",
                X = P256_X,
                X5t = "NGTFvdK-fythEuLwjpwAJOM9n-A",
                X5tS256 = "x5t256",
                X5u = "https://jsonkeyurl",
                Y = P256_Y
            };

            jsonWebKey.X5c.Add(X5C);
            jsonWebKey.KeyOps.Add("keyOps");
            jsonWebKey.Oth.Add("oth1");
            jsonWebKey.Oth.Add("oth2");
            SetAdditionalData(jsonWebKey.AdditionalData);

            return jsonWebKey;
        }

<<<<<<< HEAD
        public static JsonWebKey6x FullyPopulatedJsonWebKey6x()
        {
            JsonWebKey6x jsonWebKey = new JsonWebKey6x
            {
                Alg = SecurityAlgorithms.Sha256,
                Crv = "CRV",
                D = P256_D,
                DP = DP,
                DQ = DQ,
                E = Exponent,
                K = "K",
                KeyId = "NGTFvdK-fythEuLwjpwAJOM9n-A",
                Kid = "NGTFvdK-fythEuLwjpwAJOM9n-A",
                Kty = "RSA",
                N = Modulus,
                P = P,
                Q = Q,
                QI = InverseQ,
                Use = "sig",
                X = P256_X,
                X5t = "NGTFvdK-fythEuLwjpwAJOM9n-A",
                X5tS256 = "x5t256",
                X5u = "https://jsonkeyurl",
                Y = P256_Y
            };

            jsonWebKey.X5c.Add(X5C);
            jsonWebKey.KeyOps.Add("keyOps");
            jsonWebKey.Oth = new List<string>
            {
                "oth1",
                "oth2"
            };

            SetAdditionalData6x(jsonWebKey.AdditionalData);

            return jsonWebKey;
        }

        public static string FullyPopulatedJsonWebKeyString =>
            @"{ ""alg"":""SHA256"",
                ""crv"":""CRV"",
                ""d"":""OOX7PnYlSTE41BSclDj5Gi_sx_SPgEqStjY3doku4TQ"",
                ""dp"":""ErP3OpudePAY3uGFSoF16Sde69PnOra62jDEZGnPx_v3nPNpA5sr-tNc8bQP074yQl5kzSFRjRlstyW0TpBVMP0ocbD8RsN4EKsgJ1jvaSIEoP87OxduGkim49wFA0Qxf_NyrcYUnz6XSidY3lC_pF4JDJXg5bP_x0MUkQCTtQE"",
                ""dq"":""YbBsthPt15Pshb8rN8omyfy9D7-m4AGcKzqPERWuX8bORNyhQ5M8JtdXcu8UmTez0j188cNMJgkiN07nYLIzNT3Wg822nhtJaoKVwZWnS2ipoFlgrBgmQiKcGU43lfB5e3qVVYUebYY0zRGBM1Fzetd6Yertl5Ae2g2CakQAcPs"",
                ""e"":""AQAB"",
                ""k"":""K"",
                ""key_ops"":[""keyOps""],
                ""kid"":""NGTFvdK-fythEuLwjpwAJOM9n-A"",
                ""kty"":""RSA"",
                ""n"":""6-FrFkt_TByQ_L5d7or-9PVAowpswxUe3dJeYFTY0Lgq7zKI5OQ5RnSrI0T9yrfnRzE9oOdd4zmVj9txVLI-yySvinAu3yQDQou2Ga42ML_-K4Jrd5clMUPRGMbXdV5Rl9zzB0s2JoZJedua5dwoQw0GkS5Z8YAXBEzULrup06fnB5n6x5r2y1C_8Ebp5cyE4Bjs7W68rUlyIlx1lzYvakxSnhUxSsjx7u_mIdywyGfgiT3tw0FsWvki_KYurAPR1BSMXhCzzZTkMWKE8IaLkhauw5MdxojxyBVuNY-J_elq-HgJ_dZK6g7vMNvXz2_vT-SykIkzwiD9eSI9UWfsjw"",
                ""oth"":[""oth1"",""oth2""],
                ""p"":""_avCCyuo7hHlqu9Ec6R47ub_Ul_zNiS-xvkkuYwW-4lNnI66A5zMm_BOQVMnaCkBua1OmOgx7e63-jHFvG5lyrhyYEmkA2CS3kMCrI-dx0fvNMLEXInPxd4np_7GUd1_XzPZEkPxBhqf09kqryHMj_uf7UtPcrJNvFY-GNrzlJk"",
                ""q"":""7gvYRkpqM-SC883KImmy66eLiUrGE6G6_7Y8BS9oD4HhXcZ4rW6JJKuBzm7FlnsVhVGro9M-QQ_GSLaDoxOPQfHQq62ERt-y_lCzSsMeWHbqOMci_pbtvJknpMv4ifsQXKJ4Lnk_AlGr-5r5JR5rUHgPFzCk9dJt69ff3QhzG2c"",
                ""qi"":""lbljWyVY-DD_Zuii2ifAz0jrHTMvN-YS9l_zyYyA_Scnalw23fQf5WIcZibxJJll5H0kNTIk8SCxyPzNShKGKjgpyZHsJBKgL3iAgmnwk6k8zrb_lqa0sd1QWSB-Rqiw7AqVqvNUdnIqhm-v3R8tYrxzAqkUsGcFbQYj4M5_F_4"",
                ""use"":""sig"",
                ""x"":""luR290c8sXxbOGhNquQ3J3rh763Os4D609cHK-L_5fA"",
                ""x5c"":[""MIIDPjCCAiqgAwIBAgIQsRiM0jheFZhKk49YD0SK1TAJBgUrDgMCHQUAMC0xKzApBgNVBAMTImFjY291bnRzLmFjY2Vzc2NvbnRyb2wud2luZG93cy5uZXQwHhcNMTQwMTAxMDcwMDAwWhcNMTYwMTAxMDcwMDAwWjAtMSswKQYDVQQDEyJhY2NvdW50cy5hY2Nlc3Njb250cm9sLndpbmRvd3MubmV0MIIBIjANBgkqhkiG9w0BAQEFAAOCAQ8AMIIBCgKCAQEAkSCWg6q9iYxvJE2NIhSyOiKvqoWCO2GFipgH0sTSAs5FalHQosk9ZNTztX0ywS/AHsBeQPqYygfYVJL6/EgzVuwRk5txr9e3n1uml94fLyq/AXbwo9yAduf4dCHTP8CWR1dnDR+Qnz/4PYlWVEuuHHONOw/blbfdMjhY+C/BYM2E3pRxbohBb3x//CfueV7ddz2LYiH3wjz0QS/7kjPiNCsXcNyKQEOTkbHFi3mu0u13SQwNddhcynd/GTgWN8A+6SN1r4hzpjFKFLbZnBt77ACSiYx+IHK4Mp+NaVEi5wQtSsjQtI++XsokxRDqYLwus1I1SihgbV/STTg5enufuwIDAQABo2IwYDBeBgNVHQEEVzBVgBDLebM6bK3BjWGqIBrBNFeNoS8wLTErMCkGA1UEAxMiYWNjb3VudHMuYWNjZXNzY29udHJvbC53aW5kb3dzLm5ldIIQsRiM0jheFZhKk49YD0SK1TAJBgUrDgMCHQUAA4IBAQCJ4JApryF77EKC4zF5bUaBLQHQ1PNtA1uMDbdNVGKCmSf8M65b8h0NwlIjGGGy/unK8P6jWFdm5IlZ0YPTOgzcRZguXDPj7ajyvlVEQ2K2ICvTYiRQqrOhEhZMSSZsTKXFVwNfW6ADDkN3bvVOVbtpty+nBY5UqnI7xbcoHLZ4wYD251uj5+lo13YLnsVrmQ16NCBYq2nQFNPuNJw6t3XUbwBHXpF46aLT1/eGf/7Xx6iy8yPJX4DyrpFTutDz882RWofGEO5t4Cw+zZg70dJ/hH/ODYRMorfXEW+8uKmXMKmX2wyxMKvfiPbTy5LmAU8Jvjs2tLg4rOBcXWLAIarZ""],
                ""x5t"":""NGTFvdK-fythEuLwjpwAJOM9n-A"",
                ""x5t#S256"":""x5t256"",
                ""x5u"":""https://jsonkeyurl"",
                ""y"":""tUqUwtaVHwc7_CXnuBrCpMQTF5BJKdFnw9_JkSIXWpQ"",
                ""int"":1,
                ""long"":1234567890123456,
                ""string"":""string"",
                ""false"":false,
                ""true"":true,
                ""Object"":{""Object"":""string""},
                ""Array"":[""value1"",""value2""]
            }";

        public static string FullyPopulatedJsonWebKeySetString =
            @"{ ""keys"":[" + FullyPopulatedJsonWebKeyString + @"],
                ""int"":1,
                ""long"":1234567890123456,
                ""string"":""string"",
                ""?"":false,
                ""true"":false,
                ""Object"":{""Object"":""string""},
                ""Array"":[
                    ""value1"", ""value2""
                ]
            ]}";

=======
>>>>>>> 2cde86cd
        public static JsonWebKeySet FullyPopulatedJsonWebKeySet()
        {
            JsonWebKeySet jsonWebKeySet = new JsonWebKeySet();
            jsonWebKeySet.Keys.Add(FullyPopulatedJsonWebKey());
            jsonWebKeySet.JsonWebKeySetString = FullyPopulatedJsonWebKeySetString;
            SetAdditionalData(jsonWebKeySet.AdditionalData);

            return jsonWebKeySet;
        }

        public static void SetAdditionalData(IDictionary<string, object> dictionary, string key = null, object obj = null)
        {
            SetAdditionalDataNumbers(dictionary);
            SetAdditionalDataValues(dictionary);
            dictionary["Object"] = CreateJsonElement(_objectData);
            dictionary["Array"] = CreateJsonElement(_arrayData);
            if (key != null)
                dictionary[key] = obj;
        }

        public static void SetAdditionalData6x(IDictionary<string, object> dictionary, string key = null, object obj = null)
        {
            SetAdditionalDataNumbers(dictionary);
            SetAdditionalDataValues(dictionary);
            dictionary["Object"] = JObject.Parse(_objectData);
            dictionary["Array"] = JArray.Parse(_arrayData);
            if (key != null)
                dictionary[key] = obj;
        }

        public static void SetAdditionalDataNumbers(IDictionary<string, object> dictionary)
        {
            dictionary["int"] = (int)1;
            dictionary["long"] = (long)1234567890123456;
        }

        public static void SetAdditionalDataValues(IDictionary<string, object> dictionary)
        {
            dictionary["string"] = "string";
            dictionary["false"] = false;
            dictionary["true"] = true;
        }

        public static JsonWebToken CreateUnsignedJsonWebToken(string key, object value)
        {
            return new JsonWebToken(CreateUnsignedToken(key, value));
        }

        public static string CreateUnsignedToken(string key, object value)
        {
            return EmptyHeader + "." + CreateEncodedJson(key, value) + ".";
        }

        public static string CreateUnsignedToken(string headerKey, object headerValue, string payloadKey, object payloadValue)
        {
            return CreateEncodedJson(headerKey, headerValue) + "." + CreateEncodedJson(payloadKey, payloadValue) + ".";
        }

        public static string CreateEncodedJson(string key, object value)
        {
            Utf8JsonWriter writer = null;
            using (MemoryStream memoryStream = new MemoryStream())
            {
                try
                {
                    writer = new Utf8JsonWriter(memoryStream);
                    writer.WriteStartObject();

                    JsonSerializerPrimitives.WriteObject(ref writer, key, value);

                    writer.WriteEndObject();
                    writer.Flush();

                    return Base64UrlEncoder.Encode(memoryStream.GetBuffer(), 0, (int)memoryStream.Length);
                }
                finally
                {
                    writer?.Dispose();
                }
            }
        }

        public static string SetPropertiesToUpperCase(string json)
        {
            Utf8JsonReader reader = new Utf8JsonReader(System.Text.Encoding.UTF8.GetBytes(json));
            while (reader.Read())
            {
                if (reader.TokenType == JsonTokenType.PropertyName)
                {
                    string propertyName = reader.GetString();
                    if (propertyName != null)
                    {
                        json = json.Replace("\"" + propertyName + "\":", "\"" + propertyName.ToUpperInvariant() + "\":");
                    }
                }
            }

            return json;
        }

        /// <summary>
        /// json is used in a test to create the OpenIdConnectConfiguration, all values found in the json that match keys in AdditionalData are set to upper case.
        /// </summary>
        /// <param name="json"></param>
        /// <param name="configuration"></param>
        /// <returns></returns>
        public static string SetAdditionalDataKeysToUpperCase(string json, OpenIdConnectConfiguration configuration)
        {
            foreach (string key in configuration.AdditionalData.Keys)
                json = json.Replace("\"" + key + "\":", "\"" + key.ToUpperInvariant() + "\":");

            return json;
        }

        public static OpenIdConnectConfiguration SetAdditionalDataKeysToUpperCase(OpenIdConnectConfiguration configuration)
        {
            SetAdditionalDataKeysToUpperCase(configuration.AdditionalData);
            return configuration;
        }

        public static JsonWebKeySet SetAdditionalDataKeysToUpperCase(JsonWebKeySet jsonWebKeySet)
        {
            SetAdditionalDataKeysToUpperCase(jsonWebKeySet.AdditionalData);
            foreach (JsonWebKey jsonWebKey in jsonWebKeySet.Keys)
                SetAdditionalDataKeysToUpperCase(jsonWebKey);

            return jsonWebKeySet;
        }

        public static JsonWebKey SetAdditionalDataKeysToUpperCase(JsonWebKey jsonWebKey)
        {
            SetAdditionalDataKeysToUpperCase(jsonWebKey.AdditionalData);
            return jsonWebKey;
        }

        /// <summary>
        /// json is used to create the JsonWebKeySet, all values found in the json that match keys in AdditionalData are set to upper case.
        /// </summary>
        /// <param name="json"></param>
        /// <param name="jsonWebKeySet"></param>
        /// <returns></returns>
        public static string SetAdditionalDataKeysToUpperCase(string json, JsonWebKeySet jsonWebKeySet)
        {
            foreach (string key in jsonWebKeySet.AdditionalData.Keys)
                json = json.Replace("\"" + key + "\":", "\"" + key.ToUpperInvariant() + "\":");

            foreach (JsonWebKey jsonWebKey in jsonWebKeySet.Keys)
                json = SetAdditionalDataKeysToUpperCase(json, jsonWebKey);

            return json;
        }

        /// <summary>
        /// json is used to create the JsonWebKey, all values found in the json that match keys in AdditionalData are set to upper case.
        /// </summary>
        /// <param name="json"></param>
        /// <param name="jsonWebKey"></param>
        /// <returns></returns>
        public static string SetAdditionalDataKeysToUpperCase(string json, JsonWebKey jsonWebKey)
        {
            foreach (string key in jsonWebKey.AdditionalData.Keys)
                json = json.Replace("\"" + key + "\":", "\"" + key.ToUpperInvariant() + "\":");

            return json;
        }

        public static void SetAdditionalDataKeysToUpperCase(IDictionary<string,object> additionalData)
        {
            List<string> keys = [.. additionalData.Keys];

            for (int i = 0; i < keys.Count; i++)
            {
                string key = keys[i];
                additionalData[key.ToUpperInvariant()] = additionalData[key];
                additionalData.Remove(key);
            }
        }
    }
}<|MERGE_RESOLUTION|>--- conflicted
+++ resolved
@@ -76,46 +76,6 @@
             jsonWebKey.Oth.Add("oth1");
             jsonWebKey.Oth.Add("oth2");
             SetAdditionalData(jsonWebKey.AdditionalData);
-
-            return jsonWebKey;
-        }
-
-<<<<<<< HEAD
-        public static JsonWebKey6x FullyPopulatedJsonWebKey6x()
-        {
-            JsonWebKey6x jsonWebKey = new JsonWebKey6x
-            {
-                Alg = SecurityAlgorithms.Sha256,
-                Crv = "CRV",
-                D = P256_D,
-                DP = DP,
-                DQ = DQ,
-                E = Exponent,
-                K = "K",
-                KeyId = "NGTFvdK-fythEuLwjpwAJOM9n-A",
-                Kid = "NGTFvdK-fythEuLwjpwAJOM9n-A",
-                Kty = "RSA",
-                N = Modulus,
-                P = P,
-                Q = Q,
-                QI = InverseQ,
-                Use = "sig",
-                X = P256_X,
-                X5t = "NGTFvdK-fythEuLwjpwAJOM9n-A",
-                X5tS256 = "x5t256",
-                X5u = "https://jsonkeyurl",
-                Y = P256_Y
-            };
-
-            jsonWebKey.X5c.Add(X5C);
-            jsonWebKey.KeyOps.Add("keyOps");
-            jsonWebKey.Oth = new List<string>
-            {
-                "oth1",
-                "oth2"
-            };
-
-            SetAdditionalData6x(jsonWebKey.AdditionalData);
 
             return jsonWebKey;
         }
@@ -157,16 +117,14 @@
                 ""int"":1,
                 ""long"":1234567890123456,
                 ""string"":""string"",
-                ""?"":false,
-                ""true"":false,
+                ""false"":false,
+                ""true"":true,
                 ""Object"":{""Object"":""string""},
                 ""Array"":[
                     ""value1"", ""value2""
                 ]
-            ]}";
-
-=======
->>>>>>> 2cde86cd
+            }";
+
         public static JsonWebKeySet FullyPopulatedJsonWebKeySet()
         {
             JsonWebKeySet jsonWebKeySet = new JsonWebKeySet();
