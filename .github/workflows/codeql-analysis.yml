name: "CodeQL"

on:
<<<<<<< HEAD
  push:   
    paths-ignore:
      - 'test/Microsoft.IdentityModel.KeyVaultExtensions.Tests/**'
      - 'test/Microsoft.IdentityModel.ManagedKeyVaultSecurityKey.Tests/**'
      - '/src/Microsoft.IdentityModel.KeyVaultExtensions/**'
      - '/src/Microsoft.IdentityModel.ManagedKeyVaultSecurityKey/**'      
    branches: [ "dev", "dev6x" ]
=======
  push:
    branches: [ "dev", "dev6x", "dev7x"]
>>>>>>> d0131d5e
  pull_request:
   paths-ignore:
      - 'test/Microsoft.IdentityModel.KeyVaultExtensions.Tests/**'
      - 'test/Microsoft.IdentityModel.ManagedKeyVaultSecurityKey.Tests/**'
      - '/src/Microsoft.IdentityModel.KeyVaultExtensions/**'
      - '/src/Microsoft.IdentityModel.ManagedKeyVaultSecurityKey/**'
    types:
      - opened
      - synchronize
      - reopened
      - ready_for_review
    branches: [ "dev", "dev6x", "dev7x"]

jobs:
  analyze:
    name: Analyze
    runs-on: 'ubuntu-latest'

    strategy:
      matrix:
        language: [ 'csharp' ]

    steps:
    - name: Checkout repository
      uses: actions/checkout@v4
      with:
        fetch-depth: 2

    # Initializes the CodeQL tools for scanning.
    - name: Initialize CodeQL
      uses: github/codeql-action/init@v3
      with:
        languages: ${{ matrix.language }}
        # If you wish to specify custom queries, you can do so here or in a config file.
        # By default, queries listed here will override any specified in a config file.
        # Prefix the list here with "+" to use these queries and those in the config file.

        # For more details on CodeQL's query packs, refer to: https://docs.github.com/en/code-security/code-scanning/automatically-scanning-your-code-for-vulnerabilities-and-errors/configuring-code-scanning#using-queries-in-ql-packs
        # queries: security-extended,security-and-quality


    # Autobuild attempts to build any compiled languages (C/C++, C#, Go, Java, or Swift).
    # If this step fails, then you should remove it and run the build manually (see below)
    - name: Autobuild
      uses: github/codeql-action/autobuild@v3

    # ℹ️ Command-line programs to run using the OS shell.
    # 📚 See https://docs.github.com/en/actions/using-workflows/workflow-syntax-for-github-actions#jobsjob_idstepsrun

    #   If the Autobuild fails above, remove it and uncomment the following three lines.
    #   modify them (or add more) to build your code if your project, please refer to the EXAMPLE below for guidance.

    # - run: |
    #     echo "Run, Build Application using script"
    #     ./location_of_script_within_repo/buildscript.sh

    - name: Perform CodeQL Analysis
      uses: github/codeql-action/analyze@v3
      with:
        category: "/language:${{matrix.language}}"<|MERGE_RESOLUTION|>--- conflicted
+++ resolved
@@ -1,18 +1,13 @@
 name: "CodeQL"
 
 on:
-<<<<<<< HEAD
   push:   
     paths-ignore:
       - 'test/Microsoft.IdentityModel.KeyVaultExtensions.Tests/**'
       - 'test/Microsoft.IdentityModel.ManagedKeyVaultSecurityKey.Tests/**'
       - '/src/Microsoft.IdentityModel.KeyVaultExtensions/**'
       - '/src/Microsoft.IdentityModel.ManagedKeyVaultSecurityKey/**'      
-    branches: [ "dev", "dev6x" ]
-=======
-  push:
     branches: [ "dev", "dev6x", "dev7x"]
->>>>>>> d0131d5e
   pull_request:
    paths-ignore:
       - 'test/Microsoft.IdentityModel.KeyVaultExtensions.Tests/**'
